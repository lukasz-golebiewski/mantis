package io.iohk.ethereum.utils

import akka.util.ByteString
import org.scalatest.wordspec.AnyWordSpec
import org.scalatest.matchers.should.Matchers
import ByteStringUtils._
import scala.collection.immutable.ArraySeq
import scala.collection.mutable.{ArrayBuffer, ArrayBuilder}
import scala.util.{Try, Success, Failure}

class ByteStringUtilsTest extends AnyWordSpec with Matchers {

  "ByteStringUtilsTest" should {

    "succeed parsing a valid hash string" in {
      val validHashString = "00FF00FF"
      val parsed = Try(string2hash(validHashString))
      val expected = ByteString(Array[Byte](0, -1, 0, -1))
      parsed shouldEqual Success(expected)
    }

    "fail parsing a valid hash string" in {
      val invalidHashString = "XXYYZZXX"
      val parsed = Try(string2hash(invalidHashString))
      parsed shouldBe a[Failure[_]]
    }

    "concatByteStrings for simple bytestrings" in {
      val bs1 = string2hash("0000")
      val bs2 = string2hash("FFFF")
      val summarized: ByteString = bs1 ++ bs2

      val concatenated: ByteString = ByteStringUtils.concatByteStrings(bs1, bs2)
      summarized shouldEqual concatenated
    }

    "concatByteStrings for various argument types" in {
      val bs1 = string2hash("0000")
      val bs2 = string2hash("FFFF")
      val bs3: Byte = 2
      val bs4 = Array[Byte](3, 3)
      val bs5 = Array[Byte](4, 4)
      val summarized: ByteString = bs1 ++ bs2
      val concatenated: ByteString = ByteStringUtils.concatByteStrings(bs1, bs2, bs3, bs4, bs5)
      concatenated shouldEqual string2hash("0000FFFF0203030404")
    }

    "apply padding the same way seqOps does" in {
      val bsu = string2hash("0000FFFF")
      val seq = ArraySeq.unsafeWrapArray(bsu.toArray)
      bsu.padToByteString(3, 0) shouldEqual bsu // result is ByteString
      bsu.padTo(3, 0) shouldEqual seq // result is Seq

      val longSeq = ArraySeq[Byte](0, 0, -1, -1, 1, 1)
      val longBsu = string2hash("0000FFFF0101")
      bsu.padToByteString(6, 1) shouldEqual longBsu
      bsu.padTo(6, 1) shouldEqual longSeq
    }

    "operate on bytebuf as the fastest tool for concatenation" in {
      val buffer = arrayBufferTime
      val builder = arrayBuilderTime
      val bytebuf = byteBufferTime
      assert(bytebuf < buffer)
      assert(bytebuf < builder)
    }

  }

  val CAPACITY = 1000000

  def arrayBufferTime: Long = {
      var aBuffer = new ArrayBuffer[Byte](CAPACITY)
      var time = System.nanoTime()
      for (i <- 0 until CAPACITY) {
          aBuffer += (i & 0xFF).toByte
      }
      System.nanoTime() - time
  }
<<<<<<< HEAD

  def arrayBuilderTime: Long = {
      var aBuilder = new ArrayBuilder.ofByte
      aBuilder.sizeHint(CAPACITY)
      var time = System.nanoTime()
      for (i <- 0 until CAPACITY) {
          aBuilder += (i & 0xFF).toByte
      }
      System.nanoTime() - time
  }

  def byteBufferTime: Long = {
      var aBuffer = java.nio.ByteBuffer.allocate(CAPACITY)
      var time = System.nanoTime()
      for (i <- 0 until CAPACITY) {
          aBuffer.put((i & 0xFF).toByte)
      }
      System.nanoTime() - time
  }

}
=======
}
>>>>>>> 4a68bae2
<|MERGE_RESOLUTION|>--- conflicted
+++ resolved
@@ -77,7 +77,6 @@
       }
       System.nanoTime() - time
   }
-<<<<<<< HEAD
 
   def arrayBuilderTime: Long = {
       var aBuilder = new ArrayBuilder.ofByte
@@ -98,7 +97,4 @@
       System.nanoTime() - time
   }
 
-}
-=======
-}
->>>>>>> 4a68bae2
+}