FROM mantis-base:latest

# This "dev" image creates enough of a Mantis build environment,
# so that the actual Mantis images can be built in less time.
# We are particularly interested in caching the dependencies needed
# during the build process. This means that whenever those change,
# the "dev" image must be recreated.

# See the `Dockerfile-base` for the parent image details. 
# See the accompanying `build-dev.sh` script for tagging details.

ARG SBT_VERIFY_TAG
ENV SBT_VERIFY_TAG ${SBT_VERIFY_TAG:-v0.4.1}

ARG MANTIS_TAG
ENV MANTIS_TAG ${MANTIS_TAG:-phase/iele_testnet}

<<<<<<< HEAD
# The command `sbt dist` generates a zip file in the `target/universal` directory.
# The value of `MANTIS_DIST_ZIP_NAME` must be the name of the generated zip,
# excluding the extension.
# So, for example, currently (commit `35e06611`) the `sbt dist` command
# produces `target/universal/mantis-1.0-daedalus-rc1.zip`, so we can set
# `MANTIS_DIST_ZIP_NAME` to be `mantis-1.0-daedalus-rc1`.
# A glob like `mantis-*` also works and is more convenient, since it is invariant
# with respect to the other part, which dependens on the software version.
ARG MANTIS_DIST_ZIP_NAME
ENV MANTIS_DIST_ZIP_NAME ${MANTIS_DIST_ZIP_NAME:-mantis-*}

# Just install enough to get nix up and running
RUN apt-get update \
    && apt-get dist-upgrade -y \
    && apt-get install -y curl bzip2 locales \
    && locale-gen en_US.UTF-8 \
    && update-locale LC_ALL=en_US.UTF-8 LANG=en_US.UTF-8 \
    && adduser --disabled-password --gecos '' mantis \
    && mkdir /nix \
    && chown mantis:mantis /nix \
    && su mantis -c 'curl https://nixos.org/nix/install | sh && . ~/.nix-profile/etc/profile.d/nix.sh && nix-channel --update && tail -n 1 ~/.profile >> ~/.bashrc' \
    && ln -s /home/mantis/mantis-dist/app /app \
    && apt-get purge -y curl bzip2 \
    && apt-get clean -y \
    && rm -rf /var/cache/debconf/* /var/lib/apt/lists/* /var/log/* /tmp/* /var/tmp/*
=======
USER root

ADD scripts/install-nix-apps-dev.sh  /home/mantis/
ADD scripts/install-mantis-dev.sh    /home/mantis/
ADD scripts/install-mantis.sh        /home/mantis/

RUN chown mantis:mantis /home/mantis/install-*.sh
>>>>>>> e1abc3cc

USER mantis
WORKDIR /home/mantis
ENV USER mantis

<<<<<<< HEAD
# install java, sbt, git, unzip
RUN . ~/.nix-profile/etc/profile.d/nix.sh \
    && nix-env -i openjdk-8u172b11 sbt-1.1.4 git unzip \
    && nix-collect-garbage

# TODO: Could just use a nix-shell and garbage collect (e.g. git, unzip, sbt) after the installations ...
RUN . ~/.nix-profile/etc/profile.d/nix.sh \
    && mkdir repos && cd repos \
    && git clone https://github.com/input-output-hk/sbt-verify.git \
    && cd sbt-verify \
    && git checkout $SBT_VERIFY_TAG \
    && sbt publishLocal \
    && cd - \
    && git clone https://github.com/input-output-hk/mantis.git \
    && cd mantis \
    && git checkout $MANTIS_TAG \
    && git submodule update --init \
    && sbt 'set test in Test := {}' dist \
    && mkdir -p ~/mantis-dist/app \
    && unzip -d ~/mantis-dist/app target/universal/${MANTIS_DIST_ZIP_NAME}.zip \
    && mv ~/mantis-dist/app/*/* ~/mantis-dist/app \
    && rmdir ~/mantis-dist/app/$MANTIS_DIST_ZIP_NAME \
    && cd ~ \
    && rm -rf ~/repos/*
=======
RUN ~/install-nix-apps-dev.sh
RUN ~/install-mantis-dev.sh $SBT_VERIFY_TAG $MANTIS_TAG
>>>>>>> e1abc3cc
<|MERGE_RESOLUTION|>--- conflicted
+++ resolved
@@ -15,33 +15,6 @@
 ARG MANTIS_TAG
 ENV MANTIS_TAG ${MANTIS_TAG:-phase/iele_testnet}
 
-<<<<<<< HEAD
-# The command `sbt dist` generates a zip file in the `target/universal` directory.
-# The value of `MANTIS_DIST_ZIP_NAME` must be the name of the generated zip,
-# excluding the extension.
-# So, for example, currently (commit `35e06611`) the `sbt dist` command
-# produces `target/universal/mantis-1.0-daedalus-rc1.zip`, so we can set
-# `MANTIS_DIST_ZIP_NAME` to be `mantis-1.0-daedalus-rc1`.
-# A glob like `mantis-*` also works and is more convenient, since it is invariant
-# with respect to the other part, which dependens on the software version.
-ARG MANTIS_DIST_ZIP_NAME
-ENV MANTIS_DIST_ZIP_NAME ${MANTIS_DIST_ZIP_NAME:-mantis-*}
-
-# Just install enough to get nix up and running
-RUN apt-get update \
-    && apt-get dist-upgrade -y \
-    && apt-get install -y curl bzip2 locales \
-    && locale-gen en_US.UTF-8 \
-    && update-locale LC_ALL=en_US.UTF-8 LANG=en_US.UTF-8 \
-    && adduser --disabled-password --gecos '' mantis \
-    && mkdir /nix \
-    && chown mantis:mantis /nix \
-    && su mantis -c 'curl https://nixos.org/nix/install | sh && . ~/.nix-profile/etc/profile.d/nix.sh && nix-channel --update && tail -n 1 ~/.profile >> ~/.bashrc' \
-    && ln -s /home/mantis/mantis-dist/app /app \
-    && apt-get purge -y curl bzip2 \
-    && apt-get clean -y \
-    && rm -rf /var/cache/debconf/* /var/lib/apt/lists/* /var/log/* /tmp/* /var/tmp/*
-=======
 USER root
 
 ADD scripts/install-nix-apps-dev.sh  /home/mantis/
@@ -49,38 +22,10 @@
 ADD scripts/install-mantis.sh        /home/mantis/
 
 RUN chown mantis:mantis /home/mantis/install-*.sh
->>>>>>> e1abc3cc
 
 USER mantis
 WORKDIR /home/mantis
 ENV USER mantis
 
-<<<<<<< HEAD
-# install java, sbt, git, unzip
-RUN . ~/.nix-profile/etc/profile.d/nix.sh \
-    && nix-env -i openjdk-8u172b11 sbt-1.1.4 git unzip \
-    && nix-collect-garbage
-
-# TODO: Could just use a nix-shell and garbage collect (e.g. git, unzip, sbt) after the installations ...
-RUN . ~/.nix-profile/etc/profile.d/nix.sh \
-    && mkdir repos && cd repos \
-    && git clone https://github.com/input-output-hk/sbt-verify.git \
-    && cd sbt-verify \
-    && git checkout $SBT_VERIFY_TAG \
-    && sbt publishLocal \
-    && cd - \
-    && git clone https://github.com/input-output-hk/mantis.git \
-    && cd mantis \
-    && git checkout $MANTIS_TAG \
-    && git submodule update --init \
-    && sbt 'set test in Test := {}' dist \
-    && mkdir -p ~/mantis-dist/app \
-    && unzip -d ~/mantis-dist/app target/universal/${MANTIS_DIST_ZIP_NAME}.zip \
-    && mv ~/mantis-dist/app/*/* ~/mantis-dist/app \
-    && rmdir ~/mantis-dist/app/$MANTIS_DIST_ZIP_NAME \
-    && cd ~ \
-    && rm -rf ~/repos/*
-=======
 RUN ~/install-nix-apps-dev.sh
-RUN ~/install-mantis-dev.sh $SBT_VERIFY_TAG $MANTIS_TAG
->>>>>>> e1abc3cc
+RUN ~/install-mantis-dev.sh $SBT_VERIFY_TAG $MANTIS_TAG