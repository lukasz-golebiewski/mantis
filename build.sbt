enablePlugins(JDKPackagerPlugin, JavaAppPackaging, SolidityPlugin)

import scala.sys.process.Process

// Necessary for the nix build, please do not remove.
val nixBuild = sys.props.isDefinedAt("nix")

// Enable dev mode: disable certain flags, etc.
val mantisDev = sys.props.get("mantisDev").contains("true") || sys.env.get("MANTIS_DEV").contains("true")

val commonSettings = Seq(
  name := "mantis",
  version := "3.0",
  scalaVersion := "2.12.12",
  testOptions in Test += Tests
    .Argument(TestFrameworks.ScalaTest, "-l", "EthashMinerSpec") // miner tests disabled by default
)

val malletDeps = Seq(
  Dependencies.scopt
).flatten ++ Seq(
  Dependencies.jline,
  Dependencies.jna
)

val dep = {
  Seq(
    Dependencies.akka,
    Dependencies.akkaHttp,
    Dependencies.json4s,
    Dependencies.circe,
    Dependencies.boopickle,
    Dependencies.rocksDb,
    Dependencies.enumeratum,
    Dependencies.testing,
    Dependencies.cats,
    Dependencies.monix,
    Dependencies.twitterUtilCollection,
    Dependencies.crypto,
    Dependencies.scopt,
    Dependencies.logging,
    Dependencies.apacheCommons,
    Dependencies.micrometer,
    Dependencies.prometheus,
    Dependencies.cli,
    Dependencies.dependencies
  ).flatten ++ malletDeps
}

val Integration = config("it") extend Test

val Benchmark = config("benchmark") extend Test

val Evm = config("evm") extend Test

val Ets = config("ets") extend Test

val Snappy = config("snappy") extend Test

val Rpc = config("rpcTest") extend Test

val root = {
  val root = project
    .in(file("."))
    .configs(Integration, Benchmark, Evm, Ets, Snappy, Rpc)
    .settings(commonSettings: _*)
    .settings(
      libraryDependencies ++= dep
    )
    .settings(executableScriptName := name.value)
    .settings(
      inConfig(Integration)(
        Defaults.testSettings
          ++ org.scalafmt.sbt.ScalafmtPlugin.scalafmtConfigSettings :+ (Test / parallelExecution := false)
      ): _*
    )
    .settings(inConfig(Benchmark)(Defaults.testSettings :+ (Test / parallelExecution := false)): _*)
    .settings(inConfig(Evm)(Defaults.testSettings :+ (Test / parallelExecution := false)): _*)
    .settings(inConfig(Ets)(Defaults.testSettings :+ (Test / parallelExecution := false)): _*)
    .settings(inConfig(Snappy)(Defaults.testSettings :+ (Test / parallelExecution := false)): _*)
    .settings(inConfig(Rpc)(Defaults.testSettings :+ (Test / parallelExecution := false)): _*)

  if (!nixBuild)
    root
  else
    root.settings(PB.runProtoc in Compile := (args => Process("protoc", args) !))
}

scalacOptions := Seq(
  "-unchecked",
  "-deprecation",
  "-feature",
  "-Xfatal-warnings",
  "-Xlint:unsound-match",
  "-Ywarn-inaccessible",
  "-Ywarn-unused-import",
  "-Ypartial-unification",
  "-encoding",
  "utf-8"
)

scalacOptions in (Compile, console) ~= (_.filterNot(
  Set(
    "-Ywarn-unused-import",
    "-Xfatal-warnings"
  )
))

scalacOptions ~= (options => if (mantisDev) options.filterNot(_ == "-Xfatal-warnings") else options)

Test / parallelExecution := true

testOptions in Test += Tests.Argument("-oDG")

// protobuf compilation
PB.targets in Compile := Seq(
  scalapb.gen() -> (sourceManaged in Compile).value
)

// have the protobuf API version file as a resource
unmanagedResourceDirectories in Compile += baseDirectory.value / "src" / "main" / "protobuf"

(test in Evm) := (test in Evm).dependsOn(solidityCompile).value
(sourceDirectory in Evm) := baseDirectory.value / "src" / "evmTest"

(scalastyleConfig in Test) := baseDirectory.value / "scalastyle-test-config.xml"
scalastyleSources in Test ++= { (unmanagedSourceDirectories in Integration).value }

// Packaging
mainClass in Compile := Some("io.iohk.ethereum.App")
Universal / executableScriptName := name.value
discoveredMainClasses in Compile := Seq()
// Requires the 'ant-javafx.jar' that comes with Oracle JDK
// Enables creating an executable with the configuration files, has to be run on the OS corresponding to the desired version
ThisBuild / jdkPackagerType := "image"

Universal / mappings += (resourceDirectory in Compile).value / "logback.xml" -> "conf/logback.xml"

val sep = java.io.File.separator
jdkPackagerJVMArgs := Seq(
  "-Dconfig.file=." + sep + "conf" + sep + "app.conf",
  "-Dlogback.configurationFile=." + sep + "conf" + sep + "logback.xml",
  "-Xss10M"
)

coverageExcludedPackages := "io\\.iohk\\.ethereum\\.extvm\\.msg.*"

addCommandAlias(
  "compile-all",
  """;compile
    |;test:compile
    |;evm:compile
    |;it:compile
    |;ets:compile
    |;rpcTest:compile
    |;snappy:compile
    |;benchmark:compile
    |""".stripMargin
)

// prepare PR
addCommandAlias(
  "pp",
<<<<<<< HEAD
  """;scalafmtCheck
    |;scalastyle
    |;test:scalastyle
    |;compile-all
    |;test
=======
  """;compile-all
    |;scalafmtAll
    |;scalastyle
    |;test:scalastyle
    |;testQuick
    |;it:test
>>>>>>> 4e2c38c9
    |""".stripMargin
)<|MERGE_RESOLUTION|>--- conflicted
+++ resolved
@@ -161,19 +161,11 @@
 // prepare PR
 addCommandAlias(
   "pp",
-<<<<<<< HEAD
-  """;scalafmtCheck
+  """;scalafmtAll
     |;scalastyle
     |;test:scalastyle
     |;compile-all
-    |;test
-=======
-  """;compile-all
-    |;scalafmtAll
-    |;scalastyle
-    |;test:scalastyle
     |;testQuick
     |;it:test
->>>>>>> 4e2c38c9
     |""".stripMargin
 )