package io.iohk.ethereum.sync

import java.net.{InetSocketAddress, ServerSocket}

import akka.util.ByteString
import io.iohk.ethereum.FlatSpecBase
import io.iohk.ethereum.domain._
import io.iohk.ethereum.ledger.InMemoryWorldStateProxy
import io.iohk.ethereum.sync.FastSyncItSpec._
import io.iohk.ethereum.sync.FastSyncItSpecUtils.{FakePeer, FakePeerCustomConfig, HostConfig}
import monix.execution.Scheduler
import org.scalatest.BeforeAndAfter
import org.scalatest.matchers.should.Matchers

import scala.concurrent.duration._

class FastSyncItSpec extends FlatSpecBase with Matchers with BeforeAndAfter {
  implicit val testScheduler = Scheduler.fixedPool("test", 16)

  "FastSync" should "should sync blockchain without state nodes" in customTestCaseResourceM(
    FakePeer.start3FakePeersRes()
  ) { case (peer1, peer2, peer3) =>
    for {
      _ <- peer2.importBlocksUntil(1000)(IdentityUpdate)
      _ <- peer3.importBlocksUntil(1000)(IdentityUpdate)
      _ <- peer1.connectToPeers(Set(peer2.node, peer3.node))
      _ <- peer1.startFastSync().delayExecution(50.milliseconds)
      _ <- peer1.waitForFastSyncFinish()
    } yield {
      assert(peer1.bl.getBestBlockNumber() == peer2.bl.getBestBlockNumber() - peer2.testSyncConfig.pivotBlockOffset)
      assert(peer1.bl.getBestBlockNumber() == peer3.bl.getBestBlockNumber() - peer3.testSyncConfig.pivotBlockOffset)
    }
  }

  it should "should sync blockchain with state nodes" in customTestCaseResourceM(FakePeer.start3FakePeersRes()) {
    case (peer1, peer2, peer3) =>
      for {
        _ <- peer2.importBlocksUntil(1000)(updateStateAtBlock(500))
        _ <- peer3.importBlocksUntil(1000)(updateStateAtBlock(500))
        _ <- peer1.connectToPeers(Set(peer2.node, peer3.node))
        _ <- peer1.startFastSync().delayExecution(50.milliseconds)
        _ <- peer1.waitForFastSyncFinish()
      } yield {
        val trie = peer1.getBestBlockTrie()
        val synchronizingPeerHaveAllData = peer1.containsExpectedDataUpToAccountAtBlock(1000, 500)
        // due to the fact that function generating state is deterministic both peer2 and peer3 ends up with exactly same
        // state, so peer1 can get whole trie from both of them.
        assert(peer1.bl.getBestBlockNumber() == peer2.bl.getBestBlockNumber() - peer2.testSyncConfig.pivotBlockOffset)
        assert(peer1.bl.getBestBlockNumber() == peer3.bl.getBestBlockNumber() - peer3.testSyncConfig.pivotBlockOffset)
        assert(trie.isDefined)
        assert(synchronizingPeerHaveAllData)
      }
  }

<<<<<<< HEAD
  it should "should sync blockchain with state nodes when peer do not response with full responses" in
    customTestCaseResourceM(
      FakePeer.start3FakePeersRes(
        fakePeerCustomConfig2 = FakePeerCustomConfig(HostConfig()),
        fakePeerCustomConfig3 = FakePeerCustomConfig(HostConfig())
      )
    ) { case (peer1, peer2, peer3) =>
      for {
        _ <- peer2.importBlocksUntil(1000)(updateStateAtBlock(500))
        _ <- peer3.importBlocksUntil(1000)(updateStateAtBlock(500))
        _ <- peer1.connectToPeers(Set(peer2.node, peer3.node))
        _ <- peer1.startFastSync().delayExecution(50.milliseconds)
        _ <- peer1.waitForFastSyncFinish()
      } yield {
        val trie = peer1.getBestBlockTrie()
        val synchronizingPeerHaveAllData = peer1.containsExpectedDataUpToAccountAtBlock(1000, 500)
        // due to the fact that function generating state is deterministic both peer2 and peer3 ends up with exactly same
        // state, so peer1 can get whole trie from both of them.
        assert(peer1.bl.getBestBlockNumber() == peer2.bl.getBestBlockNumber() - peer2.testSyncConfig.targetBlockOffset)
        assert(peer1.bl.getBestBlockNumber() == peer3.bl.getBestBlockNumber() - peer3.testSyncConfig.targetBlockOffset)
        assert(trie.isDefined)
        assert(synchronizingPeerHaveAllData)
      }
    }

  it should "should sync blockchain with state nodes when one of the peers send empty state responses" in
    customTestCaseResourceM(
      FakePeer.start3FakePeersRes(
        fakePeerCustomConfig2 = FakePeerCustomConfig(HostConfig()),
        fakePeerCustomConfig3 = FakePeerCustomConfig(HostConfig().copy(maxMptComponentsPerMessage = 0))
      )
    ) { case (peer1, peer2, peer3) =>
      for {
        _ <- peer2.importBlocksUntil(1000)(updateStateAtBlock(500))
        _ <- peer3.importBlocksUntil(1000)(updateStateAtBlock(500))
        _ <- peer1.connectToPeers(Set(peer2.node, peer3.node))
        _ <- peer1.startFastSync().delayExecution(50.milliseconds)
        _ <- peer1.waitForFastSyncFinish()
      } yield {
        val trie = peer1.getBestBlockTrie()
        val synchronizingPeerHaveAllData = peer1.containsExpectedDataUpToAccountAtBlock(1000, 500)
        // due to the fact that function generating state is deterministic both peer2 and peer3 ends up with exactly same
        // state, so peer1 can get whole trie from both of them.
        assert(peer1.bl.getBestBlockNumber() == peer2.bl.getBestBlockNumber() - peer2.testSyncConfig.targetBlockOffset)
        assert(peer1.bl.getBestBlockNumber() == peer3.bl.getBestBlockNumber() - peer3.testSyncConfig.targetBlockOffset)
        assert(trie.isDefined)
        assert(synchronizingPeerHaveAllData)
      }
    }

  it should "should update target block" in customTestCaseResourceM(FakePeer.start2FakePeersRes()) {
=======
  it should "should update pivot block" in customTestCaseResourceM(FakePeer.start2FakePeersRes()) {
>>>>>>> 6e30ab6f
    case (peer1, peer2) =>
      for {
        _ <- peer2.importBlocksUntil(1000)(IdentityUpdate)
        _ <- peer1.connectToPeers(Set(peer2.node))
        _ <- peer2.importBlocksUntil(2000)(IdentityUpdate).startAndForget
        _ <- peer1.startFastSync().delayExecution(50.milliseconds)
        _ <- peer1.waitForFastSyncFinish()
      } yield {
        assert(peer1.bl.getBestBlockNumber() == peer2.bl.getBestBlockNumber() - peer2.testSyncConfig.pivotBlockOffset)
      }
  }

  it should "should update target block and sync this new target block state" in customTestCaseResourceM(
    FakePeer.start2FakePeersRes()
  ) { case (peer1, peer2) =>
    for {
      _ <- peer2.importBlocksUntil(1000)(IdentityUpdate)
      _ <- peer1.connectToPeers(Set(peer2.node))
      _ <- peer2.importBlocksUntil(2000)(updateStateAtBlock(1500)).startAndForget
      _ <- peer1.startFastSync().delayExecution(50.milliseconds)
      _ <- peer1.waitForFastSyncFinish()
    } yield {
      assert(peer1.bl.getBestBlockNumber() == peer2.bl.getBestBlockNumber() - peer2.testSyncConfig.targetBlockOffset)
    }
  }

}

object FastSyncItSpec {
  def randomAddress(): InetSocketAddress = {
    val s = new ServerSocket(0)
    try {
      new InetSocketAddress("localhost", s.getLocalPort)
    } finally {
      s.close()
    }
  }

  final case class BlockchainState(bestBlock: Block, currentWorldState: InMemoryWorldStateProxy, currentTd: BigInt)

  val IdentityUpdate: (BigInt, InMemoryWorldStateProxy) => InMemoryWorldStateProxy = (_, world) => world

  def updateWorldWithNAccounts(n: Int, world: InMemoryWorldStateProxy): InMemoryWorldStateProxy = {
    val resultWorld = (0 until n).foldLeft(world) { (world, num) =>
      val randomBalance = num
      val randomAddress = Address(num)
      val codeBytes = BigInt(num).toByteArray
      val storage = world.getStorage(randomAddress)
      val changedStorage = (num until num + 20).foldLeft(storage)((storage, value) => storage.store(value, value))
      world
        .saveAccount(randomAddress, Account.empty().copy(balance = randomBalance))
        .saveCode(randomAddress, ByteString(codeBytes))
        .saveStorage(randomAddress, changedStorage)
    }
    InMemoryWorldStateProxy.persistState(resultWorld)
  }

  def updateStateAtBlock(blockWithUpdate: BigInt): (BigInt, InMemoryWorldStateProxy) => InMemoryWorldStateProxy = {
    (blockNr: BigInt, world: InMemoryWorldStateProxy) =>
      if (blockNr == blockWithUpdate) {
        updateWorldWithNAccounts(1000, world)
      } else {
        IdentityUpdate(blockNr, world)
      }
  }
<<<<<<< HEAD
=======

  class FakePeer(peerName: String) extends SecureRandomBuilder with TestSyncConfig {
    implicit val akkaTimeout: Timeout = Timeout(5.second)

    val config = Config.config

    import scala.language.postfixOps

    implicit val system = ActorSystem(peerName)

    val peerDiscoveryManager = TestProbe().ref

    val nodeKey = io.iohk.ethereum.crypto.generateKeyPair(secureRandom)

    private val nodeStatus =
      NodeStatus(
        key = nodeKey,
        serverStatus = ServerStatus.NotListening,
        discoveryStatus = ServerStatus.NotListening
      )

    lazy val tempDir = Files.createTempDirectory("temp-fast-sync")

    def getRockDbTestConfig(dbPath: String) = {
      new RocksDbConfig {
        override val createIfMissing: Boolean = true
        override val paranoidChecks: Boolean = false
        override val path: String = dbPath
        override val maxThreads: Int = 1
        override val maxOpenFiles: Int = 32
        override val verifyChecksums: Boolean = false
        override val levelCompaction: Boolean = true
        override val blockSize: Long = 16384
        override val blockCacheSize: Long = 33554432
      }
    }

    sealed trait LocalPruningConfigBuilder extends PruningConfigBuilder {
      override lazy val pruningMode: PruningMode = ArchivePruning
    }

    lazy val nodeStatusHolder = new AtomicReference(nodeStatus)
    lazy val storagesInstance = new RocksDbDataSourceComponent
      with LocalPruningConfigBuilder
      with Storages.DefaultStorages {
      override lazy val dataSource: RocksDbDataSource =
        RocksDbDataSource(getRockDbTestConfig(tempDir.toAbsolutePath.toString), Namespaces.nsSeq)
    }
    lazy val blockchainConfig = Config.blockchains.blockchainConfig

    /**
      * Default persist interval is 20s, which is too long for tests. As in all tests we treat peer as connected when
      * it is persisted in storage.
      */
    lazy val knownNodesManagerConfig =
      KnownNodesManager.KnownNodesManagerConfig(config).copy(persistInterval = 1.seconds)

    lazy val knownNodesManager = system.actorOf(
      KnownNodesManager.props(
        knownNodesManagerConfig,
        storagesInstance.storages.knownNodesStorage
      )
    )

    val bl = BlockchainImpl(storagesInstance.storages)

    val genesis = Block(
      Fixtures.Blocks.Genesis.header.copy(stateRoot = ByteString(MerklePatriciaTrie.EmptyRootHash)),
      Fixtures.Blocks.Genesis.body
    )

    bl.save(genesis, Seq(), genesis.header.difficulty, saveAsBestBlock = true)

    lazy val nh = nodeStatusHolder

    val peerConf = new PeerConfiguration {
      override val fastSyncHostConfiguration: FastSyncHostConfiguration = new FastSyncHostConfiguration {
        val maxBlocksHeadersPerMessage: Int = 200
        val maxBlocksBodiesPerMessage: Int = 200
        val maxReceiptsPerMessage: Int = 200
        val maxMptComponentsPerMessage: Int = 200
      }
      override val rlpxConfiguration: RLPxConfiguration = new RLPxConfiguration {
        override val waitForTcpAckTimeout: FiniteDuration = Timeouts.normalTimeout
        override val waitForHandshakeTimeout: FiniteDuration = Timeouts.normalTimeout
      }
      override val waitForHelloTimeout: FiniteDuration = 3 seconds
      override val waitForStatusTimeout: FiniteDuration = 30 seconds
      override val waitForChainCheckTimeout: FiniteDuration = 15 seconds
      override val connectMaxRetries: Int = 3
      override val connectRetryDelay: FiniteDuration = 1 second
      override val disconnectPoisonPillTimeout: FiniteDuration = 3 seconds
      override val maxOutgoingPeers = 10
      override val maxIncomingPeers = 5
      override val maxPendingPeers = 5
      override val networkId: Int = 1

      override val updateNodesInitialDelay: FiniteDuration = 5.seconds
      override val updateNodesInterval: FiniteDuration = 20.seconds
      override val shortBlacklistDuration: FiniteDuration = 1.minute
      override val longBlacklistDuration: FiniteDuration = 3.minutes
    }

    lazy val peerEventBus = system.actorOf(PeerEventBusActor.props, "peer-event-bus")

    private val handshakerConfiguration: EtcHandshakerConfiguration =
      new EtcHandshakerConfiguration {
        override val forkResolverOpt: Option[ForkResolver] = None
        override val nodeStatusHolder: AtomicReference[NodeStatus] = nh
        override val peerConfiguration: PeerConfiguration = peerConf
        override val blockchain: Blockchain = bl
        override val appStateStorage: AppStateStorage = storagesInstance.storages.appStateStorage
      }

    lazy val handshaker: Handshaker[PeerInfo] = EtcHandshaker(handshakerConfiguration)

    lazy val authHandshaker: AuthHandshaker = AuthHandshaker(nodeKey, secureRandom)

    lazy val peerManager: ActorRef = system.actorOf(
      PeerManagerActor.props(
        peerDiscoveryManager,
        Config.Network.peer,
        peerEventBus,
        knownNodesManager,
        handshaker,
        authHandshaker,
        EthereumMessageDecoder
      ),
      "peer-manager"
    )

    lazy val etcPeerManager: ActorRef = system.actorOf(
      EtcPeerManagerActor.props(peerManager, peerEventBus, storagesInstance.storages.appStateStorage, None),
      "etc-peer-manager"
    )

    val blockchainHost: ActorRef =
      system.actorOf(BlockchainHostActor.props(bl, peerConf, peerEventBus, etcPeerManager), "blockchain-host")

    lazy val server: ActorRef = system.actorOf(ServerActor.props(nodeStatusHolder, peerManager), "server")

    val listenAddress = randomAddress()

    lazy val node =
      DiscoveryNodeInfo(
        Node(ByteString(nodeStatus.nodeId), listenAddress.getAddress, listenAddress.getPort, listenAddress.getPort),
        1
      )

    lazy val vmConfig = VmConfig(Config.config)

    lazy val validators = new MockValidatorsAlwaysSucceed

    val testSyncConfig = syncConfig.copy(
      minPeersToChoosePivotBlock = 1,
      peersScanInterval = 5.milliseconds,
      blockHeadersPerRequest = 200,
      blockBodiesPerRequest = 50,
      receiptsPerRequest = 50,
      fastSyncThrottle = 10.milliseconds,
      startRetryInterval = 50.milliseconds,
      nodesPerRequest = 200,
      maxTargetDifference = 1,
      syncRetryInterval = 50.milliseconds
    )

    lazy val broadcaster = new BlockBroadcast(etcPeerManager, testSyncConfig)

    lazy val broadcasterActor = system.actorOf(
      BlockBroadcasterActor.props(broadcaster, peerEventBus, etcPeerManager, testSyncConfig, system.scheduler)
    )

    lazy val fastSync = system.actorOf(
      FastSync.props(
        storagesInstance.storages.fastSyncStateStorage,
        storagesInstance.storages.appStateStorage,
        bl,
        validators,
        peerEventBus,
        etcPeerManager,
        testSyncConfig,
        system.scheduler
      )
    )

    private def getMptForBlock(block: Block) = {
      bl.getWorldStateProxy(
        blockNumber = block.number,
        accountStartNonce = blockchainConfig.accountStartNonce,
        stateRootHash = Some(block.header.stateRoot),
        noEmptyAccounts = EvmConfig.forBlock(block.number, blockchainConfig).noEmptyAccounts,
        ethCompatibleStorage = blockchainConfig.ethCompatibleStorage
      )
    }

    private def broadcastBlock(block: Block, td: BigInt) = {
      broadcasterActor ! BroadcastBlock(NewBlock(block, td))
    }

    def getCurrentState(): BlockchainState = {
      val bestBlock = bl.getBestBlock()
      val currentWorldState = getMptForBlock(bestBlock)
      val currentTd = bl.getTotalDifficultyByHash(bestBlock.hash).get
      BlockchainState(bestBlock, currentWorldState, currentTd)
    }

    def startPeer(): Task[Unit] = {
      for {
        _ <- Task {
          peerManager ! PeerManagerActor.StartConnecting
          server ! ServerActor.StartServer(listenAddress)
        }
        _ <- retryUntilWithDelay(Task(nodeStatusHolder.get()), 1.second, 5) { status =>
          status.serverStatus == Listening(listenAddress)
        }
      } yield ()
    }

    def shutdown(): Task[Unit] = {
      for {
        _ <- Task.deferFuture(system.terminate())
        _ <- Task(storagesInstance.dataSource.destroy())
      } yield ()
    }

    def connectToPeers(nodes: Set[DiscoveryNodeInfo]): Task[Unit] = {
      for {
        _ <- Task {
          peerManager ! DiscoveredNodesInfo(nodes)
        }
        _ <- retryUntilWithDelay(Task(storagesInstance.storages.knownNodesStorage.getKnownNodes()), 1.second, 5) {
          knownNodes =>
            val requestedNodes = nodes.map(_.node.id)
            val currentNodes = knownNodes.map(Node.fromUri).map(_.id)
            requestedNodes.subsetOf(currentNodes)
        }
      } yield ()
    }

    private def createChildBlock(parent: Block, parentTd: BigInt, parentWorld: InMemoryWorldStateProxy)(
        updateWorldForBlock: (BigInt, InMemoryWorldStateProxy) => InMemoryWorldStateProxy
    ): (Block, BigInt, InMemoryWorldStateProxy) = {
      val newBlockNumber = parent.header.number + 1
      val newWorld = updateWorldForBlock(newBlockNumber, parentWorld)
      val newBlock = parent.copy(header =
        parent.header.copy(parentHash = parent.header.hash, number = newBlockNumber, stateRoot = newWorld.stateRootHash)
      )
      val newTd = newBlock.header.difficulty + parentTd
      (newBlock, newTd, parentWorld)
    }

    def importBlocksUntil(
        n: BigInt
    )(updateWorldForBlock: (BigInt, InMemoryWorldStateProxy) => InMemoryWorldStateProxy): Task[Unit] = {
      Task(bl.getBestBlock()).flatMap { block =>
        if (block.number >= n) {
          Task(())
        } else {
          Task {
            val currentTd = bl.getTotalDifficultyByHash(block.hash).get
            val currentWolrd = getMptForBlock(block)
            val (newBlock, newTd, newWorld) = createChildBlock(block, currentTd, currentWolrd)(updateWorldForBlock)
            bl.save(newBlock, Seq(), newTd, saveAsBestBlock = true)
            bl.persistCachedNodes()
            broadcastBlock(newBlock, newTd)
          }.flatMap(_ => importBlocksUntil(n)(updateWorldForBlock))
        }
      }
    }

    def startFastSync(): Task[Unit] = Task {
      fastSync ! FastSync.Start
    }

    def waitForFastSyncFinish(): Task[Boolean] = {
      retryUntilWithDelay(Task(storagesInstance.storages.appStateStorage.isFastSyncDone()), 1.second, 90) { isDone =>
        isDone
      }
    }

    // Reads whole trie into memory, if the trie lacks nodes in storage it will be None
    def getBestBlockTrie(): Option[MptNode] = {
      Try {
        val bestBlock = bl.getBestBlock()
        val bestStateRoot = bestBlock.header.stateRoot
        MptTraversals.parseTrieIntoMemory(
          HashNode(bestStateRoot.toArray),
          storagesInstance.storages.stateStorage.getBackingStorage(bestBlock.number)
        )
      }.toOption
    }
  }

  object FakePeer {
    def startFakePeer(peerName: String): Task[FakePeer] = {
      for {
        peer <- Task(new FakePeer(peerName))
        _ <- peer.startPeer()
      } yield peer
    }

    def start1FakePeerRes(): Resource[Task, FakePeer] = {
      Resource.make {
        startFakePeer("Peer1")
      } { peer =>
        peer.shutdown()
      }
    }

    def start2FakePeersRes() = {
      Resource.make {
        Task.parZip2(startFakePeer("Peer1"), startFakePeer("Peer2"))
      } { case (peer, peer1) => Task.parMap2(peer.shutdown(), peer1.shutdown())((_, _) => ()) }
    }

    def start3FakePeersRes() = {
      Resource.make {
        Task.parZip3(startFakePeer("Peer1"), startFakePeer("Peer2"), startFakePeer("Peer3"))
      } { case (peer, peer1, peer2) =>
        Task.parMap3(peer.shutdown(), peer1.shutdown(), peer2.shutdown())((_, _, _) => ())
      }
    }
  }
>>>>>>> 6e30ab6f
}<|MERGE_RESOLUTION|>--- conflicted
+++ resolved
@@ -52,7 +52,6 @@
       }
   }
 
-<<<<<<< HEAD
   it should "should sync blockchain with state nodes when peer do not response with full responses" in
     customTestCaseResourceM(
       FakePeer.start3FakePeersRes(
@@ -71,8 +70,8 @@
         val synchronizingPeerHaveAllData = peer1.containsExpectedDataUpToAccountAtBlock(1000, 500)
         // due to the fact that function generating state is deterministic both peer2 and peer3 ends up with exactly same
         // state, so peer1 can get whole trie from both of them.
-        assert(peer1.bl.getBestBlockNumber() == peer2.bl.getBestBlockNumber() - peer2.testSyncConfig.targetBlockOffset)
-        assert(peer1.bl.getBestBlockNumber() == peer3.bl.getBestBlockNumber() - peer3.testSyncConfig.targetBlockOffset)
+        assert(peer1.bl.getBestBlockNumber() == peer2.bl.getBestBlockNumber() - peer2.testSyncConfig.pivotBlockOffset)
+        assert(peer1.bl.getBestBlockNumber() == peer3.bl.getBestBlockNumber() - peer3.testSyncConfig.pivotBlockOffset)
         assert(trie.isDefined)
         assert(synchronizingPeerHaveAllData)
       }
@@ -96,17 +95,14 @@
         val synchronizingPeerHaveAllData = peer1.containsExpectedDataUpToAccountAtBlock(1000, 500)
         // due to the fact that function generating state is deterministic both peer2 and peer3 ends up with exactly same
         // state, so peer1 can get whole trie from both of them.
-        assert(peer1.bl.getBestBlockNumber() == peer2.bl.getBestBlockNumber() - peer2.testSyncConfig.targetBlockOffset)
-        assert(peer1.bl.getBestBlockNumber() == peer3.bl.getBestBlockNumber() - peer3.testSyncConfig.targetBlockOffset)
+        assert(peer1.bl.getBestBlockNumber() == peer2.bl.getBestBlockNumber() - peer2.testSyncConfig.pivotBlockOffset)
+        assert(peer1.bl.getBestBlockNumber() == peer3.bl.getBestBlockNumber() - peer3.testSyncConfig.pivotBlockOffset)
         assert(trie.isDefined)
         assert(synchronizingPeerHaveAllData)
       }
     }
 
-  it should "should update target block" in customTestCaseResourceM(FakePeer.start2FakePeersRes()) {
-=======
   it should "should update pivot block" in customTestCaseResourceM(FakePeer.start2FakePeersRes()) {
->>>>>>> 6e30ab6f
     case (peer1, peer2) =>
       for {
         _ <- peer2.importBlocksUntil(1000)(IdentityUpdate)
@@ -129,7 +125,7 @@
       _ <- peer1.startFastSync().delayExecution(50.milliseconds)
       _ <- peer1.waitForFastSyncFinish()
     } yield {
-      assert(peer1.bl.getBestBlockNumber() == peer2.bl.getBestBlockNumber() - peer2.testSyncConfig.targetBlockOffset)
+      assert(peer1.bl.getBestBlockNumber() == peer2.bl.getBestBlockNumber() - peer2.testSyncConfig.pivotBlockOffset)
     }
   }
 
@@ -172,330 +168,4 @@
         IdentityUpdate(blockNr, world)
       }
   }
-<<<<<<< HEAD
-=======
-
-  class FakePeer(peerName: String) extends SecureRandomBuilder with TestSyncConfig {
-    implicit val akkaTimeout: Timeout = Timeout(5.second)
-
-    val config = Config.config
-
-    import scala.language.postfixOps
-
-    implicit val system = ActorSystem(peerName)
-
-    val peerDiscoveryManager = TestProbe().ref
-
-    val nodeKey = io.iohk.ethereum.crypto.generateKeyPair(secureRandom)
-
-    private val nodeStatus =
-      NodeStatus(
-        key = nodeKey,
-        serverStatus = ServerStatus.NotListening,
-        discoveryStatus = ServerStatus.NotListening
-      )
-
-    lazy val tempDir = Files.createTempDirectory("temp-fast-sync")
-
-    def getRockDbTestConfig(dbPath: String) = {
-      new RocksDbConfig {
-        override val createIfMissing: Boolean = true
-        override val paranoidChecks: Boolean = false
-        override val path: String = dbPath
-        override val maxThreads: Int = 1
-        override val maxOpenFiles: Int = 32
-        override val verifyChecksums: Boolean = false
-        override val levelCompaction: Boolean = true
-        override val blockSize: Long = 16384
-        override val blockCacheSize: Long = 33554432
-      }
-    }
-
-    sealed trait LocalPruningConfigBuilder extends PruningConfigBuilder {
-      override lazy val pruningMode: PruningMode = ArchivePruning
-    }
-
-    lazy val nodeStatusHolder = new AtomicReference(nodeStatus)
-    lazy val storagesInstance = new RocksDbDataSourceComponent
-      with LocalPruningConfigBuilder
-      with Storages.DefaultStorages {
-      override lazy val dataSource: RocksDbDataSource =
-        RocksDbDataSource(getRockDbTestConfig(tempDir.toAbsolutePath.toString), Namespaces.nsSeq)
-    }
-    lazy val blockchainConfig = Config.blockchains.blockchainConfig
-
-    /**
-      * Default persist interval is 20s, which is too long for tests. As in all tests we treat peer as connected when
-      * it is persisted in storage.
-      */
-    lazy val knownNodesManagerConfig =
-      KnownNodesManager.KnownNodesManagerConfig(config).copy(persistInterval = 1.seconds)
-
-    lazy val knownNodesManager = system.actorOf(
-      KnownNodesManager.props(
-        knownNodesManagerConfig,
-        storagesInstance.storages.knownNodesStorage
-      )
-    )
-
-    val bl = BlockchainImpl(storagesInstance.storages)
-
-    val genesis = Block(
-      Fixtures.Blocks.Genesis.header.copy(stateRoot = ByteString(MerklePatriciaTrie.EmptyRootHash)),
-      Fixtures.Blocks.Genesis.body
-    )
-
-    bl.save(genesis, Seq(), genesis.header.difficulty, saveAsBestBlock = true)
-
-    lazy val nh = nodeStatusHolder
-
-    val peerConf = new PeerConfiguration {
-      override val fastSyncHostConfiguration: FastSyncHostConfiguration = new FastSyncHostConfiguration {
-        val maxBlocksHeadersPerMessage: Int = 200
-        val maxBlocksBodiesPerMessage: Int = 200
-        val maxReceiptsPerMessage: Int = 200
-        val maxMptComponentsPerMessage: Int = 200
-      }
-      override val rlpxConfiguration: RLPxConfiguration = new RLPxConfiguration {
-        override val waitForTcpAckTimeout: FiniteDuration = Timeouts.normalTimeout
-        override val waitForHandshakeTimeout: FiniteDuration = Timeouts.normalTimeout
-      }
-      override val waitForHelloTimeout: FiniteDuration = 3 seconds
-      override val waitForStatusTimeout: FiniteDuration = 30 seconds
-      override val waitForChainCheckTimeout: FiniteDuration = 15 seconds
-      override val connectMaxRetries: Int = 3
-      override val connectRetryDelay: FiniteDuration = 1 second
-      override val disconnectPoisonPillTimeout: FiniteDuration = 3 seconds
-      override val maxOutgoingPeers = 10
-      override val maxIncomingPeers = 5
-      override val maxPendingPeers = 5
-      override val networkId: Int = 1
-
-      override val updateNodesInitialDelay: FiniteDuration = 5.seconds
-      override val updateNodesInterval: FiniteDuration = 20.seconds
-      override val shortBlacklistDuration: FiniteDuration = 1.minute
-      override val longBlacklistDuration: FiniteDuration = 3.minutes
-    }
-
-    lazy val peerEventBus = system.actorOf(PeerEventBusActor.props, "peer-event-bus")
-
-    private val handshakerConfiguration: EtcHandshakerConfiguration =
-      new EtcHandshakerConfiguration {
-        override val forkResolverOpt: Option[ForkResolver] = None
-        override val nodeStatusHolder: AtomicReference[NodeStatus] = nh
-        override val peerConfiguration: PeerConfiguration = peerConf
-        override val blockchain: Blockchain = bl
-        override val appStateStorage: AppStateStorage = storagesInstance.storages.appStateStorage
-      }
-
-    lazy val handshaker: Handshaker[PeerInfo] = EtcHandshaker(handshakerConfiguration)
-
-    lazy val authHandshaker: AuthHandshaker = AuthHandshaker(nodeKey, secureRandom)
-
-    lazy val peerManager: ActorRef = system.actorOf(
-      PeerManagerActor.props(
-        peerDiscoveryManager,
-        Config.Network.peer,
-        peerEventBus,
-        knownNodesManager,
-        handshaker,
-        authHandshaker,
-        EthereumMessageDecoder
-      ),
-      "peer-manager"
-    )
-
-    lazy val etcPeerManager: ActorRef = system.actorOf(
-      EtcPeerManagerActor.props(peerManager, peerEventBus, storagesInstance.storages.appStateStorage, None),
-      "etc-peer-manager"
-    )
-
-    val blockchainHost: ActorRef =
-      system.actorOf(BlockchainHostActor.props(bl, peerConf, peerEventBus, etcPeerManager), "blockchain-host")
-
-    lazy val server: ActorRef = system.actorOf(ServerActor.props(nodeStatusHolder, peerManager), "server")
-
-    val listenAddress = randomAddress()
-
-    lazy val node =
-      DiscoveryNodeInfo(
-        Node(ByteString(nodeStatus.nodeId), listenAddress.getAddress, listenAddress.getPort, listenAddress.getPort),
-        1
-      )
-
-    lazy val vmConfig = VmConfig(Config.config)
-
-    lazy val validators = new MockValidatorsAlwaysSucceed
-
-    val testSyncConfig = syncConfig.copy(
-      minPeersToChoosePivotBlock = 1,
-      peersScanInterval = 5.milliseconds,
-      blockHeadersPerRequest = 200,
-      blockBodiesPerRequest = 50,
-      receiptsPerRequest = 50,
-      fastSyncThrottle = 10.milliseconds,
-      startRetryInterval = 50.milliseconds,
-      nodesPerRequest = 200,
-      maxTargetDifference = 1,
-      syncRetryInterval = 50.milliseconds
-    )
-
-    lazy val broadcaster = new BlockBroadcast(etcPeerManager, testSyncConfig)
-
-    lazy val broadcasterActor = system.actorOf(
-      BlockBroadcasterActor.props(broadcaster, peerEventBus, etcPeerManager, testSyncConfig, system.scheduler)
-    )
-
-    lazy val fastSync = system.actorOf(
-      FastSync.props(
-        storagesInstance.storages.fastSyncStateStorage,
-        storagesInstance.storages.appStateStorage,
-        bl,
-        validators,
-        peerEventBus,
-        etcPeerManager,
-        testSyncConfig,
-        system.scheduler
-      )
-    )
-
-    private def getMptForBlock(block: Block) = {
-      bl.getWorldStateProxy(
-        blockNumber = block.number,
-        accountStartNonce = blockchainConfig.accountStartNonce,
-        stateRootHash = Some(block.header.stateRoot),
-        noEmptyAccounts = EvmConfig.forBlock(block.number, blockchainConfig).noEmptyAccounts,
-        ethCompatibleStorage = blockchainConfig.ethCompatibleStorage
-      )
-    }
-
-    private def broadcastBlock(block: Block, td: BigInt) = {
-      broadcasterActor ! BroadcastBlock(NewBlock(block, td))
-    }
-
-    def getCurrentState(): BlockchainState = {
-      val bestBlock = bl.getBestBlock()
-      val currentWorldState = getMptForBlock(bestBlock)
-      val currentTd = bl.getTotalDifficultyByHash(bestBlock.hash).get
-      BlockchainState(bestBlock, currentWorldState, currentTd)
-    }
-
-    def startPeer(): Task[Unit] = {
-      for {
-        _ <- Task {
-          peerManager ! PeerManagerActor.StartConnecting
-          server ! ServerActor.StartServer(listenAddress)
-        }
-        _ <- retryUntilWithDelay(Task(nodeStatusHolder.get()), 1.second, 5) { status =>
-          status.serverStatus == Listening(listenAddress)
-        }
-      } yield ()
-    }
-
-    def shutdown(): Task[Unit] = {
-      for {
-        _ <- Task.deferFuture(system.terminate())
-        _ <- Task(storagesInstance.dataSource.destroy())
-      } yield ()
-    }
-
-    def connectToPeers(nodes: Set[DiscoveryNodeInfo]): Task[Unit] = {
-      for {
-        _ <- Task {
-          peerManager ! DiscoveredNodesInfo(nodes)
-        }
-        _ <- retryUntilWithDelay(Task(storagesInstance.storages.knownNodesStorage.getKnownNodes()), 1.second, 5) {
-          knownNodes =>
-            val requestedNodes = nodes.map(_.node.id)
-            val currentNodes = knownNodes.map(Node.fromUri).map(_.id)
-            requestedNodes.subsetOf(currentNodes)
-        }
-      } yield ()
-    }
-
-    private def createChildBlock(parent: Block, parentTd: BigInt, parentWorld: InMemoryWorldStateProxy)(
-        updateWorldForBlock: (BigInt, InMemoryWorldStateProxy) => InMemoryWorldStateProxy
-    ): (Block, BigInt, InMemoryWorldStateProxy) = {
-      val newBlockNumber = parent.header.number + 1
-      val newWorld = updateWorldForBlock(newBlockNumber, parentWorld)
-      val newBlock = parent.copy(header =
-        parent.header.copy(parentHash = parent.header.hash, number = newBlockNumber, stateRoot = newWorld.stateRootHash)
-      )
-      val newTd = newBlock.header.difficulty + parentTd
-      (newBlock, newTd, parentWorld)
-    }
-
-    def importBlocksUntil(
-        n: BigInt
-    )(updateWorldForBlock: (BigInt, InMemoryWorldStateProxy) => InMemoryWorldStateProxy): Task[Unit] = {
-      Task(bl.getBestBlock()).flatMap { block =>
-        if (block.number >= n) {
-          Task(())
-        } else {
-          Task {
-            val currentTd = bl.getTotalDifficultyByHash(block.hash).get
-            val currentWolrd = getMptForBlock(block)
-            val (newBlock, newTd, newWorld) = createChildBlock(block, currentTd, currentWolrd)(updateWorldForBlock)
-            bl.save(newBlock, Seq(), newTd, saveAsBestBlock = true)
-            bl.persistCachedNodes()
-            broadcastBlock(newBlock, newTd)
-          }.flatMap(_ => importBlocksUntil(n)(updateWorldForBlock))
-        }
-      }
-    }
-
-    def startFastSync(): Task[Unit] = Task {
-      fastSync ! FastSync.Start
-    }
-
-    def waitForFastSyncFinish(): Task[Boolean] = {
-      retryUntilWithDelay(Task(storagesInstance.storages.appStateStorage.isFastSyncDone()), 1.second, 90) { isDone =>
-        isDone
-      }
-    }
-
-    // Reads whole trie into memory, if the trie lacks nodes in storage it will be None
-    def getBestBlockTrie(): Option[MptNode] = {
-      Try {
-        val bestBlock = bl.getBestBlock()
-        val bestStateRoot = bestBlock.header.stateRoot
-        MptTraversals.parseTrieIntoMemory(
-          HashNode(bestStateRoot.toArray),
-          storagesInstance.storages.stateStorage.getBackingStorage(bestBlock.number)
-        )
-      }.toOption
-    }
-  }
-
-  object FakePeer {
-    def startFakePeer(peerName: String): Task[FakePeer] = {
-      for {
-        peer <- Task(new FakePeer(peerName))
-        _ <- peer.startPeer()
-      } yield peer
-    }
-
-    def start1FakePeerRes(): Resource[Task, FakePeer] = {
-      Resource.make {
-        startFakePeer("Peer1")
-      } { peer =>
-        peer.shutdown()
-      }
-    }
-
-    def start2FakePeersRes() = {
-      Resource.make {
-        Task.parZip2(startFakePeer("Peer1"), startFakePeer("Peer2"))
-      } { case (peer, peer1) => Task.parMap2(peer.shutdown(), peer1.shutdown())((_, _) => ()) }
-    }
-
-    def start3FakePeersRes() = {
-      Resource.make {
-        Task.parZip3(startFakePeer("Peer1"), startFakePeer("Peer2"), startFakePeer("Peer3"))
-      } { case (peer, peer1, peer2) =>
-        Task.parMap3(peer.shutdown(), peer1.shutdown(), peer2.shutdown())((_, _, _) => ())
-      }
-    }
-  }
->>>>>>> 6e30ab6f
 }