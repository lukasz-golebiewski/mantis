package io.iohk.ethereum.txExecTest

import io.iohk.ethereum.domain.{BlockchainImpl, Receipt, UInt256}
import io.iohk.ethereum.ledger.LedgerImpl
import io.iohk.ethereum.txExecTest.util.FixtureProvider
import io.iohk.ethereum.utils.{BlockchainConfig, DaoForkConfig, MonetaryPolicyConfig}
import io.iohk.ethereum.validators._
import io.iohk.ethereum.vm.VM
import org.scalatest.{FlatSpec, Matchers}

class ForksTest extends FlatSpec with Matchers {

  val blockchainConfig = new BlockchainConfig {
    override val frontierBlockNumber: BigInt = 0
    override val homesteadBlockNumber: BigInt = 3
    override val eip150BlockNumber: BigInt = 5
    override val eip160BlockNumber: BigInt = 7
    override val eip155BlockNumber: BigInt = 0
    override val eip106BlockNumber: BigInt = Long.MaxValue
    override val chainId: Byte = 0x3d
    override val monetaryPolicyConfig: MonetaryPolicyConfig = MonetaryPolicyConfig(5000000, 0.2, 5000000000000000000L)

    // unused
<<<<<<< HEAD
    override val eip161BlockNumber: BigInt = Long.MaxValue
=======
    override val maxCodeSize: Option[BigInt] = None
>>>>>>> 83e63b30
    override val customGenesisFileOpt: Option[String] = None
    override val difficultyBombPauseBlockNumber: BigInt = Long.MaxValue
    override val difficultyBombContinueBlockNumber: BigInt = Long.MaxValue
    override val accountStartNonce: UInt256 = UInt256.Zero
    override val daoForkConfig: Option[DaoForkConfig] = None
  }

  val noErrors = a[Right[_, Seq[Receipt]]]

  val validators = new Validators {
    val blockValidator: BlockValidator = BlockValidator
    val blockHeaderValidator: BlockHeaderValidator = new BlockHeaderValidatorImpl(blockchainConfig)
    val ommersValidator: OmmersValidator = new OmmersValidatorImpl(blockchainConfig)
    val signedTransactionValidator: SignedTransactionValidator = new SignedTransactionValidatorImpl(blockchainConfig)
  }

  "Ledger" should "execute blocks with respect to forks" in {
    val fixtures: FixtureProvider.Fixture = FixtureProvider.loadFixtures("/txExecTest/forksTest")

    val startBlock = 1
    val endBlock = 11

    (startBlock to endBlock) foreach { blockToExecute =>
      val storages = FixtureProvider.prepareStorages(blockToExecute - 1, fixtures)
      val blockchain = BlockchainImpl(storages)
      val ledger = new LedgerImpl(VM, blockchain, blockchainConfig)

      ledger.executeBlock(fixtures.blockByNumber(blockToExecute), validators) shouldBe noErrors
    }
  }

}<|MERGE_RESOLUTION|>--- conflicted
+++ resolved
@@ -21,11 +21,8 @@
     override val monetaryPolicyConfig: MonetaryPolicyConfig = MonetaryPolicyConfig(5000000, 0.2, 5000000000000000000L)
 
     // unused
-<<<<<<< HEAD
+    override val maxCodeSize: Option[BigInt] = None
     override val eip161BlockNumber: BigInt = Long.MaxValue
-=======
-    override val maxCodeSize: Option[BigInt] = None
->>>>>>> 83e63b30
     override val customGenesisFileOpt: Option[String] = None
     override val difficultyBombPauseBlockNumber: BigInt = Long.MaxValue
     override val difficultyBombContinueBlockNumber: BigInt = Long.MaxValue
