package io.iohk.ethereum.vm

import akka.util.ByteString
import org.scalatest.{Matchers, WordSpec}
import Assembly._
import io.iohk.ethereum.crypto._
import io.iohk.ethereum.domain.{Account, Address}
import io.iohk.ethereum.utils.ByteUtils
import io.iohk.ethereum.vm.MockWorldState._

// scalastyle:off object.name
class CallOpcodesSpec extends WordSpec with Matchers {

  val config = EvmConfig.PostEIP160Config

  import config.feeSchedule._

  object fxt {

    val ownerAddr = Address(0xcafebabe)
    val extAddr = Address(0xfacefeed)
    val callerAddr = Address(0xdeadbeef)

    val ownerOffset = UInt256(0)
    val callerOffset = UInt256(1)
    val valueOffset = UInt256(2)

    val extCode = Assembly(
      //store owner address
      ADDRESS,
      PUSH1, ownerOffset.toInt,
      SSTORE,

      //store caller address
      CALLER,
      PUSH1, callerOffset.toInt,
      SSTORE,

      //store call value
      CALLVALUE,
      PUSH1, valueOffset.toInt,
      SSTORE,

      // return first half of unmodified input data
      PUSH1, 2,
      CALLDATASIZE,
      DIV,
      PUSH1, 0,
      DUP2,
      DUP2,
      DUP1,
      CALLDATACOPY,
      RETURN
    )

    val selfDestructCode = Assembly(
      PUSH1, callerAddr.toUInt256.toInt,
      SELFDESTRUCT
    )

    val sstoreWithClearCode = Assembly(
      //Save a value to the storage
      PUSH1, 10,
      PUSH1, 0,
      SSTORE,

      //Clear the store
      PUSH1, 0,
      PUSH1, 0,
      SSTORE
    )

    val inputData = Generators.getUInt256Gen().sample.get.bytes
    val expectedMemCost = config.calcMemCost(inputData.size, inputData.size, inputData.size / 2)

    val initialBalance = UInt256(1000)

    val requiredGas = {
      val storageCost = 3 * G_sset
      val memCost = config.calcMemCost(0, 0, 32)
      val copyCost = G_copy * wordsForBytes(32)

      extCode.linearConstGas(config) + storageCost + memCost + copyCost
    }

    val gasMargin = 13

    val initialOwnerAccount = Account(balance = initialBalance)

    val extProgram = extCode.program
    val invalidProgram = Program(extProgram.code.init :+ INVALID.code)
    val selfDestructProgram = selfDestructCode.program
    val sstoreWithClearProgram = sstoreWithClearCode.program

    val worldWithoutExtAccount = MockWorldState().saveAccount(ownerAddr, initialOwnerAccount)
    val worldWithExtAccount = worldWithoutExtAccount.saveAccount(extAddr, Account.Empty)
      .saveCode(extAddr, extProgram.code)
    val worldWithInvalidProgram = worldWithoutExtAccount.saveAccount(extAddr, Account.Empty)
      .saveCode(extAddr, invalidProgram.code)

    val worldWithSelfDestructProgram = worldWithoutExtAccount.saveAccount(extAddr, Account.Empty)
      .saveCode(extAddr, selfDestructProgram.code)

    val worldWithSstoreWithClearProgram = worldWithoutExtAccount.saveAccount(extAddr, Account.Empty)
      .saveCode(extAddr, sstoreWithClearProgram.code)

    val env = ExecEnv(ownerAddr, callerAddr, callerAddr, 1, ByteString.empty, 123, Program(ByteString.empty), null, 0)
    val context: PC = ProgramContext(env, ownerAddr, 2 * requiredGas, worldWithExtAccount, config)
  }

  case class CallResult(
    op: CallOp,
    context: ProgramContext[MockWorldState, MockStorage] = fxt.context,
    inputData: ByteString = fxt.inputData,
    gas: BigInt = fxt.requiredGas + fxt.gasMargin,
    to: Address = fxt.extAddr,
    value: UInt256 = fxt.initialBalance / 2,
    inOffset: UInt256 = UInt256.Zero,
    inSize: UInt256 = fxt.inputData.size,
    outOffset: UInt256 = fxt.inputData.size,
    outSize: UInt256 = fxt.inputData.size / 2
  ) {
    private val params = Seq(UInt256(gas), to.toUInt256, value, inOffset, inSize, outOffset, outSize).reverse

    private val paramsForDelegate = params.take(4) ++ params.drop(5)

    private val stack = Stack.empty().push(if (op == DELEGATECALL) paramsForDelegate else params)
    private val mem = Memory.empty.store(UInt256.Zero, inputData)

    val stateIn: PS = ProgramState(context).withStack(stack).withMemory(mem)
    val stateOut: PS = op.execute(stateIn)
    val world: MockWorldState = stateOut.world

    val ownBalance: UInt256 = world.getBalance(context.env.ownerAddr)
    val extBalance: UInt256 = world.getBalance(to)

    val ownStorage: MockStorage = world.getStorage(context.env.ownerAddr)
    val extStorage: MockStorage = world.getStorage(to)
  }

  "CALL" when {
    "external contract terminates normally" should {

      val call = CallResult(op = CALL)

      "update external account's storage" in {
        call.ownStorage shouldEqual MockStorage.Empty
        call.extStorage.data.size shouldEqual 3
      }

      "update external account's balance" in {
        call.extBalance shouldEqual call.value
        call.ownBalance shouldEqual fxt.initialBalance - call.value
      }

      "pass correct addresses and value" in {
        Address(call.extStorage.load(fxt.ownerOffset)) shouldEqual fxt.extAddr
        Address(call.extStorage.load(fxt.callerOffset)) shouldEqual fxt.ownerAddr
        call.extStorage.load(fxt.valueOffset) shouldEqual call.value
      }

      "return 1" in {
        call.stateOut.stack.pop._1 shouldEqual UInt256.One
      }

      "should store contract's return data in memory" in {
        //here the passed data size is equal to the contract's return data size (half of the input data)

        val expectedData = fxt.inputData.take(fxt.inputData.size / 2)
        val actualData = call.stateOut.memory.load(call.outOffset, call.outSize)._1
        actualData shouldEqual expectedData

        val expectedSize = (call.outOffset + call.outSize).toInt
        val actualSize = call.stateOut.memory.size
        expectedSize shouldEqual actualSize
      }

      "consume correct gas (refund unused gas)" in {
        val expectedGas = fxt.requiredGas - G_callstipend + G_call + G_callvalue + fxt.expectedMemCost
        call.stateOut.gasUsed shouldEqual expectedGas
      }
    }

    "call depth limit is reached" should {

      val context: PC = fxt.context.copy(env = fxt.env.copy(callDepth = EvmConfig.MaxCallDepth))
      val call = CallResult(op = CALL, context = context)

      "not modify world state" in {
        call.world shouldEqual fxt.worldWithExtAccount
      }

      "return 0" in {
        call.stateOut.stack.pop._1 shouldEqual UInt256.Zero
      }

      "consume correct gas (refund call gas)" in {
        val expectedGas = G_call + G_callvalue - G_callstipend + config.calcMemCost(32, 32, 16)
        call.stateOut.gasUsed shouldEqual expectedGas
      }
    }

    "call value is greater than balance" should {

      val call = CallResult(op = CALL, value = fxt.initialBalance + 1)

      "not modify world state" in {
        call.world shouldEqual fxt.worldWithExtAccount
      }

      "return 0" in {
        call.stateOut.stack.pop._1 shouldEqual UInt256.Zero
      }

      "consume correct gas (refund call gas)" in {
        val expectedGas = G_call + G_callvalue - G_callstipend + config.calcMemCost(32, 32, 16)
        call.stateOut.gasUsed shouldEqual expectedGas
      }
    }

    "call value is zero" should {
      val call = CallResult(op = CALL, value = 0)

      "adjust gas cost" in {
        val expectedGas = fxt.requiredGas + G_call + fxt.expectedMemCost - (G_sset - G_sreset)
        call.stateOut.gasUsed shouldEqual expectedGas
      }
    }

    "external contract terminates abnormally" should {

      val context: PC = fxt.context.copy(world = fxt.worldWithInvalidProgram)
      val call = CallResult(op = CALL, context)

      "not modify world state" in {
        call.world shouldEqual fxt.worldWithInvalidProgram
      }

      "return 0" in {
        call.stateOut.stack.pop._1 shouldEqual UInt256.Zero
      }

      "consume all call gas" in {
        val expectedGas = fxt.requiredGas + fxt.gasMargin + G_call + G_callvalue + fxt.expectedMemCost
        call.stateOut.gasUsed shouldEqual expectedGas
      }
    }

    "calling a non-existent account" should {

      val context: PC = fxt.context.copy(world = fxt.worldWithoutExtAccount)
      val call = CallResult(op = CALL, context)

      "create new account and add to its balance" in {
        call.extBalance shouldEqual call.value
        call.ownBalance shouldEqual fxt.initialBalance - call.value
      }

      "return 1" in {
        call.stateOut.stack.pop._1 shouldEqual UInt256.One
      }

      "consume correct gas (refund call gas, add new account modifier)" in {
        val expectedGas = G_call + G_callvalue + G_newaccount - G_callstipend + fxt.expectedMemCost
        call.stateOut.gasUsed shouldEqual expectedGas
      }
    }

    "calling a precompiled contract" should {
      val contractAddress = Address(1) // ECDSA recovery
      val invalidSignature = ByteString(Array.fill(128)(0.toByte))
      val world = fxt.worldWithoutExtAccount.saveAccount(contractAddress, Account(balance = 1))
      val context: PC = fxt.context.copy(world = world)
      val call = CallResult(op = CALL, context = context, to = contractAddress, inputData = invalidSignature,
        inOffset = 0, inSize = 128, outOffset = 0, outSize = 128
      )

      "compute a correct result" in {
        // For invalid signature the return data should be empty, so the memory should not be modified.
        // This is more interesting than checking valid signatures which are tested elsewhere
        val (result, _) = call.stateOut.memory.load(call.outOffset, call.outSize)
        val expected = invalidSignature

        result shouldEqual expected
      }

      "return 1" in {
        call.stateOut.stack.pop._1 shouldEqual UInt256.One
      }

      "update precompiled contract's balance" in {
        call.extBalance shouldEqual call.value + 1
        call.ownBalance shouldEqual fxt.initialBalance - call.value
      }

      "consume correct gas" in {
        val contractCost = 3000
        val expectedGas = contractCost - G_callstipend + G_call + G_callvalue // memory not increased
        call.stateOut.gasUsed shouldEqual expectedGas
      }
    }

    "calling a program that executes a SELFDESTRUCT" should {

      val context: PC = fxt.context.copy(world = fxt.worldWithSelfDestructProgram)
      val call = CallResult(op = CALL, context)

      "refund the correct amount of gas" in {
        call.stateOut.gasRefund shouldBe call.stateOut.config.feeSchedule.R_selfdestruct
      }

    }

    "calling a program that executes a SSTORE that clears the storage" should {

      val context: PC = fxt.context.copy(world = fxt.worldWithSstoreWithClearProgram)
      val call = CallResult(op = CALL, context)

      "refund the correct amount of gas" in {
        call.stateOut.gasRefund shouldBe call.stateOut.config.feeSchedule.R_sclear
      }

    }

<<<<<<< HEAD
    /**
      * This test should result in an OutOfGas error as (following the equations. on the CALL opcode in the YP):
      * CALL cost = memoryCost + C_extra + C_gascap
      * and
      * memoryCost = 0 (result written were input was)
      * C_gascap = u_s[0] = UInt256.MaxValue - C_extra + 1
      * Then
      * CALL cost = UInt256.MaxValue + 1
      * As the starting gas (startGas = C_extra - 1) is much lower than the cost this should result in an OutOfGas exception
      */
    "gas cost bigger than available gas" should {

      val memCost = 0
      val c_extra: UInt256 = config.feeSchedule.G_call + config.feeSchedule.G_callvalue
      val startGas = c_extra - 1
      val gas = UInt256.MaxValue - c_extra + 1 //u_s[0]
      val context: PC = fxt.context.copy(startGas = startGas)
      val call = CallResult(
        op = CALL,
        gas = gas,
        context = context,
        outOffset = UInt256.Zero
      )
      "return an OutOfGas error" in {
        call.stateOut.error shouldBe Some(OutOfGas)
=======
    "more gas than available is provided" should {
      def call(config: EvmConfig): CallResult = {
        val context: PC = fxt.context.copy(config = config)
        CallResult(op = CALL, context = context, gas = UInt256.MaxValue / 2)
      }

      "go OOG before EIP-150" in {
        call(EvmConfig.HomesteadConfig).stateOut.error shouldEqual Some(OutOfGas)
      }

      "cap the provided gas after EIP-150" in {
        call(EvmConfig.PostEIP150Config).stateOut.stack.pop._1 shouldEqual UInt256.One
>>>>>>> 310eaaa4
      }
    }
  }

  "CALLCODE" when {
    "external code terminates normally" should {
      val call = CallResult(op = CALLCODE, outSize = fxt.inputData.size * 2)

      "update own account's storage" in {
        call.extStorage shouldEqual MockStorage.Empty
        call.ownStorage.data.size shouldEqual 3
      }

      "not update any account's balance" in {
        call.extBalance shouldEqual UInt256.Zero
        call.ownBalance shouldEqual fxt.initialBalance
      }

      "pass correct addresses and value" in {
        Address(call.ownStorage.load(fxt.ownerOffset)) shouldEqual fxt.ownerAddr
        Address(call.ownStorage.load(fxt.callerOffset)) shouldEqual fxt.ownerAddr
        call.ownStorage.load(fxt.valueOffset) shouldEqual call.value
      }

      "return 1" in {
        call.stateOut.stack.pop._1 shouldEqual UInt256(1)
      }

      "should store contract's return data in memory" in {
        //here the passed data size is greater than the contract's return data size

        val expectedData = fxt.inputData.take(fxt.inputData.size / 2).padTo(call.outSize.toInt, 0)
        val actualData = call.stateOut.memory.load(call.outOffset, call.outSize)._1
        actualData shouldEqual expectedData

        val expectedSize = (call.outOffset + call.outSize).toInt
        val actualSize = call.stateOut.memory.size
        expectedSize shouldEqual actualSize
      }

      "consume correct gas (refund unused gas)" in {
        val expectedMemCost = config.calcMemCost(fxt.inputData.size, fxt.inputData.size, call.outSize)
        val expectedGas = fxt.requiredGas - G_callstipend + G_call + G_callvalue + expectedMemCost
        call.stateOut.gasUsed shouldEqual expectedGas
      }
    }

    "call depth limit is reached" should {

      val context: PC = fxt.context.copy(env = fxt.env.copy(callDepth = EvmConfig.MaxCallDepth))
      val call = CallResult(op = CALLCODE, context = context)

      "not modify world state" in {
        call.world shouldEqual fxt.worldWithExtAccount
      }

      "return 0" in {
        call.stateOut.stack.pop._1 shouldEqual UInt256.Zero
      }

      "consume correct gas (refund call gas)" in {
        val expectedGas = G_call + G_callvalue - G_callstipend + fxt.expectedMemCost
        call.stateOut.gasUsed shouldEqual expectedGas
      }
    }

    "call value is greater than balance" should {

      val call = CallResult(op = CALLCODE, value = fxt.initialBalance + 1)

      "not modify world state" in {
        call.world shouldEqual fxt.worldWithExtAccount
      }

      "return 0" in {
        call.stateOut.stack.pop._1 shouldEqual UInt256.Zero
      }

      "consume correct gas (refund call gas)" in {
        val expectedGas = G_call + G_callvalue - G_callstipend + fxt.expectedMemCost
        call.stateOut.gasUsed shouldEqual expectedGas
      }
    }

    "call value is zero" should {
      val call = CallResult(op = CALL, value = 0)

      "adjust gas cost" in {
        val expectedGas = fxt.requiredGas + G_call + fxt.expectedMemCost - (G_sset - G_sreset)
        call.stateOut.gasUsed shouldEqual expectedGas
      }
    }

    "external code terminates abnormally" should {
      val context: PC = fxt.context.copy(world = fxt.worldWithInvalidProgram)
      val call = CallResult(op = CALLCODE, context)

      "not modify world state" in {
        call.world shouldEqual fxt.worldWithInvalidProgram
      }

      "return 0" in {
        call.stateOut.stack.pop._1 shouldEqual UInt256.Zero
      }

      "consume all call gas" in {
        val expectedGas = fxt.requiredGas + fxt.gasMargin + G_call + G_callvalue + fxt.expectedMemCost
        call.stateOut.gasUsed shouldEqual expectedGas
      }
    }

    "external account does not exist" should {
      val context: PC = fxt.context.copy(world = fxt.worldWithoutExtAccount)
      val call = CallResult(op = CALLCODE, context)

      "not modify world state" in {
        call.world shouldEqual fxt.worldWithoutExtAccount
      }

      "return 1" in {
        call.stateOut.stack.pop._1 shouldEqual UInt256(1)
      }

      "consume correct gas (refund call gas)" in {
        val expectedGas = G_call + G_callvalue - G_callstipend + fxt.expectedMemCost
        call.stateOut.gasUsed shouldEqual expectedGas
      }
    }

    "calling a precompiled contract" should {
      val contractAddress = Address(2) // SHA256
      val inputData = ByteString(Array.fill(128)(1.toByte))
      val world = fxt.worldWithoutExtAccount.saveAccount(contractAddress, Account(balance = 1))
      val context: PC = fxt.context.copy(world = world)
      val call = CallResult(op = CALLCODE, context = context, to = contractAddress, inputData = inputData,
        inOffset = 0, inSize = 128, outOffset = 128, outSize = 32
      )

      "compute a correct result" in {
        val (result, _) = call.stateOut.memory.load(call.outOffset, call.outSize)
        val expected = sha256(inputData)

        result shouldEqual expected
      }

      "return 1" in {
        call.stateOut.stack.pop._1 shouldEqual UInt256.One
      }

      "not update precompiled contract's balance" in {
        call.extBalance shouldEqual 1
        call.ownBalance shouldEqual fxt.initialBalance
      }

      "consume correct gas" in {
        val contractCost = 60 + 12 * wordsForBytes(inputData.size)
        val expectedGas = contractCost - G_callstipend + G_call + G_callvalue + config.calcMemCost(128, 128, 32)
        call.stateOut.gasUsed shouldEqual expectedGas
      }
    }

    "calling a program that executes a SELFDESTRUCT" should {

      val context: PC = fxt.context.copy(world = fxt.worldWithSelfDestructProgram)
      val call = CallResult(op = CALL, context)

      "refund the correct amount of gas" in {
        call.stateOut.gasRefund shouldBe call.stateOut.config.feeSchedule.R_selfdestruct
      }

    }

    "calling a program that executes a SSTORE that clears the storage" should {

      val context: PC = fxt.context.copy(world = fxt.worldWithSstoreWithClearProgram)
      val call = CallResult(op = CALL, context)

      "refund the correct amount of gas" in {
        call.stateOut.gasRefund shouldBe call.stateOut.config.feeSchedule.R_sclear
      }
    }

    "more gas than available is provided" should {
      def call(config: EvmConfig): CallResult = {
        val context: PC = fxt.context.copy(config = config)
        CallResult(op = CALLCODE, context = context, gas = UInt256.MaxValue / 2)
      }

      "go OOG before EIP-150" in {
        call(EvmConfig.HomesteadConfig).stateOut.error shouldEqual Some(OutOfGas)
      }

      "cap the provided gas after EIP-150" in {
        call(EvmConfig.PostEIP150Config).stateOut.stack.pop._1 shouldEqual UInt256.One
      }
    }

    /**
      * This test should result in an OutOfGas error as (following the equations. on the CALLCODE opcode in the YP):
      * CALLCODE cost = memoryCost + C_extra + C_gascap
      * and
      * memoryCost = 0 (result written were input was)
      * C_gascap = u_s[0] = UInt256.MaxValue - C_extra + 1
      * Then
      * CALL cost = UInt256.MaxValue + 1
      * As the starting gas (startGas = C_extra - 1) is much lower than the cost this should result in an OutOfGas exception
      */
    "gas cost bigger than available gas" should {

      val memCost = 0
      val c_extra: UInt256 = config.feeSchedule.G_call + config.feeSchedule.G_callvalue
      val startGas = c_extra - 1
      val gas = UInt256.MaxValue - c_extra + 1 //u_s[0]
      val context: PC = fxt.context.copy(startGas = startGas)
      val call = CallResult(
        op = CALLCODE,
        gas = gas,
        context = context,
        outOffset = UInt256.Zero
      )
      "return an OutOfGas error" in {
        call.stateOut.error shouldBe Some(OutOfGas)
      }
    }

  }

  "DELEGATECALL" when {
    "external code terminates normally" should {
      val call = CallResult(op = DELEGATECALL, outSize = fxt.inputData.size / 4)

      "update own account's storage" in {
        call.extStorage shouldEqual MockStorage.Empty
        call.ownStorage.data.size shouldEqual 3
      }

      "not update any account's balance" in {
        call.extBalance shouldEqual UInt256.Zero
        call.ownBalance shouldEqual fxt.initialBalance
      }

      "pass correct addresses and value" in {
        Address(call.ownStorage.load(fxt.ownerOffset)) shouldEqual fxt.ownerAddr
        Address(call.ownStorage.load(fxt.callerOffset)) shouldEqual fxt.env.callerAddr
        call.ownStorage.load(fxt.valueOffset) shouldEqual fxt.env.value
      }

      "return 1" in {
        call.stateOut.stack.pop._1 shouldEqual UInt256(1)
      }

      "should store contract's return data in memory" in {
        //here the passed data size is less than the contract's return data size

        val expectedData = fxt.inputData.take(call.outSize.toInt)
        val actualData = call.stateOut.memory.load(call.outOffset, call.outSize)._1
        actualData shouldEqual expectedData

        val expectedSize = (call.outOffset + call.outSize).toInt
        val actualSize = call.stateOut.memory.size
        expectedSize shouldEqual actualSize
      }

      "consume correct gas (refund unused gas)" in {
        val expectedMemCost = config.calcMemCost(fxt.inputData.size, fxt.inputData.size, call.outSize)
        val expectedGas = fxt.requiredGas + G_call + expectedMemCost
        call.stateOut.gasUsed shouldEqual expectedGas
      }
    }

    "call depth limit is reached" should {

      val context: PC = fxt.context.copy(env = fxt.env.copy(callDepth = EvmConfig.MaxCallDepth))
      val call = CallResult(op = DELEGATECALL, context = context)

      "not modify world state" in {
        call.world shouldEqual fxt.worldWithExtAccount
      }

      "return 0" in {
        call.stateOut.stack.pop._1 shouldEqual UInt256.Zero
      }

      "consume correct gas (refund call gas)" in {
        val expectedGas = G_call + fxt.expectedMemCost
        call.stateOut.gasUsed shouldEqual expectedGas
      }
    }

    "external code terminates abnormally" should {
      val context: PC = fxt.context.copy(world = fxt.worldWithInvalidProgram)
      val call = CallResult(op = DELEGATECALL, context)

      "not modify world state" in {
        call.world shouldEqual fxt.worldWithInvalidProgram
      }

      "return 0" in {
        call.stateOut.stack.pop._1 shouldEqual UInt256.Zero
      }

      "consume all call gas" in {
        val expectedGas = fxt.requiredGas + fxt.gasMargin + G_call + fxt.expectedMemCost
        call.stateOut.gasUsed shouldEqual expectedGas
      }
    }

    "external account does not exist" should {
      val context: PC = fxt.context.copy(world = fxt.worldWithoutExtAccount)
      val call = CallResult(op = DELEGATECALL, context)

      "not modify world state" in {
        call.world shouldEqual fxt.worldWithoutExtAccount
      }

      "return 1" in {
        call.stateOut.stack.pop._1 shouldEqual UInt256(1)
      }

      "consume correct gas (refund call gas)" in {
        val expectedGas = G_call + fxt.expectedMemCost
        call.stateOut.gasUsed shouldEqual expectedGas
      }
    }

    "calling a precompiled contract" should {
      val contractAddress = Address(3) // RIPEMD160
      val inputData = ByteString(Array.fill(128)(1.toByte))
      val world = fxt.worldWithoutExtAccount.saveAccount(contractAddress, Account(balance = 1))
      val context: PC = fxt.context.copy(world = world)
      val call = CallResult(op = DELEGATECALL, context = context, to = contractAddress, inputData = inputData,
        inOffset = 0, inSize = 128, outOffset = 128, outSize = 32
      )

      "compute a correct result" in {
        val (result, _) = call.stateOut.memory.load(call.outOffset, call.outSize)
        val expected = ByteUtils.padLeft(ripemd160(inputData), 32)

        result shouldEqual expected
      }

      "return 1" in {
        call.stateOut.stack.pop._1 shouldEqual UInt256.One
      }

      "not update precompiled contract's balance" in {
        call.extBalance shouldEqual 1
        call.ownBalance shouldEqual fxt.initialBalance
      }

      "consume correct gas" in {
        val contractCost = 600 + 120 * wordsForBytes(inputData.size)
        val expectedGas = contractCost + G_call + config.calcMemCost(128, 128, 20)
        call.stateOut.gasUsed shouldEqual expectedGas
      }
    }

    "calling a program that executes a SELFDESTRUCT" should {

      val context: PC = fxt.context.copy(world = fxt.worldWithSelfDestructProgram)
      val call = CallResult(op = CALL, context)

      "refund the correct amount of gas" in {
        call.stateOut.gasRefund shouldBe call.stateOut.config.feeSchedule.R_selfdestruct
      }

    }

    "calling a program that executes a SSTORE that clears the storage" should {

      val context: PC = fxt.context.copy(world = fxt.worldWithSstoreWithClearProgram)
      val call = CallResult(op = CALL, context)

      "refund the correct amount of gas" in {
        call.stateOut.gasRefund shouldBe call.stateOut.config.feeSchedule.R_sclear
      }
    }

    "more gas than available is provided" should {
      def call(config: EvmConfig): CallResult = {
        val context: PC = fxt.context.copy(config = config)
        CallResult(op = DELEGATECALL, context = context, gas = UInt256.MaxValue / 2)
      }

      "go OOG before EIP-150" in {
        call(EvmConfig.HomesteadConfig).stateOut.error shouldEqual Some(OutOfGas)
      }

      "cap the provided gas after EIP-150" in {
        call(EvmConfig.PostEIP150Config).stateOut.stack.pop._1 shouldEqual UInt256.One
      }
    }
  }

  /**
    * This test should result in an OutOfGas error as (following the equations. on the DELEGATECALL opcode in the YP):
    * DELEGATECALL cost = memoryCost + C_extra + C_gascap
    * and
    * memoryCost = 0 (result written were input was)
    * C_gascap = u_s[0] = UInt256.MaxValue - C_extra + 1
    * Then
    * CALL cost = UInt256.MaxValue + 1
    * As the starting gas (startGas = C_extra - 1) is much lower than the cost this should result in an OutOfGas exception
    */
  "gas cost bigger than available gas DELEGATECALL" should {

    val memCost = 0
    val c_extra: UInt256 = config.feeSchedule.G_call
    val startGas = c_extra - 1
    val gas = UInt256.MaxValue - c_extra + 1 //u_s[0]
    val context: PC = fxt.context.copy(startGas = startGas)
    val call = CallResult(
      op = DELEGATECALL,
      gas = gas,
      context = context,
      outOffset = UInt256.Zero
    )
    "return an OutOfGas error" in {
      call.stateOut.error shouldBe Some(OutOfGas)
    }
  }

}<|MERGE_RESOLUTION|>--- conflicted
+++ resolved
@@ -322,7 +322,21 @@
 
     }
 
-<<<<<<< HEAD
+    "more gas than available is provided" should {
+      def call(config: EvmConfig): CallResult = {
+        val context: PC = fxt.context.copy(config = config)
+        CallResult(op = CALL, context = context, gas = UInt256.MaxValue / 2)
+      }
+
+      "go OOG before EIP-150" in {
+        call(EvmConfig.HomesteadConfig).stateOut.error shouldEqual Some(OutOfGas)
+      }
+
+      "cap the provided gas after EIP-150" in {
+        call(EvmConfig.PostEIP150Config).stateOut.stack.pop._1 shouldEqual UInt256.One
+      }
+    }
+
     /**
       * This test should result in an OutOfGas error as (following the equations. on the CALL opcode in the YP):
       * CALL cost = memoryCost + C_extra + C_gascap
@@ -338,7 +352,8 @@
       val memCost = 0
       val c_extra: UInt256 = config.feeSchedule.G_call + config.feeSchedule.G_callvalue
       val startGas = c_extra - 1
-      val gas = UInt256.MaxValue - c_extra + 1 //u_s[0]
+      val gas = UInt256.MaxValue - c_extra + 1
+      //u_s[0]
       val context: PC = fxt.context.copy(startGas = startGas)
       val call = CallResult(
         op = CALL,
@@ -348,20 +363,6 @@
       )
       "return an OutOfGas error" in {
         call.stateOut.error shouldBe Some(OutOfGas)
-=======
-    "more gas than available is provided" should {
-      def call(config: EvmConfig): CallResult = {
-        val context: PC = fxt.context.copy(config = config)
-        CallResult(op = CALL, context = context, gas = UInt256.MaxValue / 2)
-      }
-
-      "go OOG before EIP-150" in {
-        call(EvmConfig.HomesteadConfig).stateOut.error shouldEqual Some(OutOfGas)
-      }
-
-      "cap the provided gas after EIP-150" in {
-        call(EvmConfig.PostEIP150Config).stateOut.stack.pop._1 shouldEqual UInt256.One
->>>>>>> 310eaaa4
       }
     }
   }
