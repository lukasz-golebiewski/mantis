package io.iohk.ethereum.vm

import akka.util.ByteString
import akka.util.ByteString.{empty => bEmpty}
import io.iohk.ethereum.domain._
import io.iohk.ethereum.vm.MockWorldState._
import org.scalatest.{WordSpec, Matchers}
import org.scalatest.prop.PropertyChecks

class VMSpec extends WordSpec with PropertyChecks with Matchers {

  "VM" when {

    "executing message call" should {

      "only transfer if recipient's account has no code" in new MessageCall {

        val context = getContext()
        val result = vm.run(context)

        result.world.getBalance(recipientAddr.get) shouldEqual context.value
      }

      "execute recipient's contract" in new MessageCall {
        val inputData = UInt256(42).bytes

        // store first 32 bytes of input data as value at offset 0
        val code = Assembly(
          PUSH1, 0,
          CALLDATALOAD,
          PUSH1, 0,
          SSTORE
        ).code

        val world = defaultWorld.saveCode(recipientAddr.get, code)

        val context = getContext(world = world, inputData = inputData)

        val result = vm.run(context)

        result.world.getBalance(recipientAddr.get) shouldEqual context.value
        result.world.getStorage(recipientAddr.get).load(0) shouldEqual 42
      }
    }

    "executing contract creation" should {

      "create new contract" in new ContractCreation {
        val context1 = getContext()
        val result1 = vm.run(context1)

        result1.world.getCode(expectedNewAddress) shouldEqual defaultContractCode
        result1.world.getBalance(expectedNewAddress) shouldEqual context1.value
        result1.world.getStorage(expectedNewAddress).load(storageOffset) shouldEqual storedValue

        val context2 = getContext(Some(expectedNewAddress), result1.world, bEmpty, homesteadConfig)
        val result2 = vm.run(context2)

        result2.world.getStorage(expectedNewAddress).load(storageOffset) shouldEqual secondStoredValue
      }

      "go OOG if new contract's code size exceeds limit and block is after atlantis or eip161" in new ContractCreation {
        val codeSize = evmBlockchainConfig.maxCodeSize.get.toInt + 1
        val contractCode = ByteString(Array.fill(codeSize)(-1.toByte))

        val context = getContext(inputData = initCode(contractCode),
          evmConfig = homesteadConfig.copy(blockchainConfig = homesteadConfig.blockchainConfig.copy(eip161BlockNumber = 1)))
        val result = vm.run(context)

        result.error shouldBe Some(OutOfGas)

        val context1 = getContext(inputData = initCode(contractCode),
          evmConfig = homesteadConfig.copy(blockchainConfig = homesteadConfig.blockchainConfig.copy(atlantisBlockNumber = 1)))
        val result1 = vm.run(context1)

        result1.error shouldBe Some(OutOfGas)
      }

      "fail to create contract in case of address conflict (non-empty code)" in new ContractCreation {
        val nonEmptyCodeHash = ByteString(1)
        val world = defaultWorld.saveAccount(expectedNewAddress, Account(codeHash = nonEmptyCodeHash))

        val context = getContext(world = world)
        val result = vm.run(context)

        result.error shouldBe Some(InvalidOpCode(INVALID.code))
      }

      "fail to create contract in case of address conflict (non-zero nonce)" in new ContractCreation {
        val world = defaultWorld.saveAccount(expectedNewAddress, Account(nonce = 1))

        val context = getContext(world = world)
        val result = vm.run(context)

        result.error shouldBe Some(InvalidOpCode(INVALID.code))
      }

      "create contract if the account already has some balance, but zero nonce and empty code" in new ContractCreation {
        val world = defaultWorld.saveAccount(expectedNewAddress, Account(balance = 1))

        val context = getContext(world = world)
        val result = vm.run(context)

        result.error shouldBe None
        result.world.getBalance(expectedNewAddress) shouldEqual context.value + 1
        result.world.getCode(expectedNewAddress) shouldEqual defaultContractCode
      }

      "initialise a new contract account with zero nonce before EIP-161" in new ContractCreation {
        val context = getContext(evmConfig = homesteadConfig)
        val result = vm.run(context)

        result.world.getAccount(expectedNewAddress).map(_.nonce) shouldEqual Some(0)
      }

      "initialise a new contract account with incremented nonce after EIP-161" in new ContractCreation {
        val world = defaultWorld.copy(noEmptyAccountsCond = true)

        val context = getContext(world = world, evmConfig = eip161Config)
        val result = vm.run(context)

        result.world.getAccount(expectedNewAddress).map(_.nonce) shouldEqual Some(1)
      }
    }
  }

  trait TestSetup {
    val vm = new TestVM

    val blockHeader = BlockHeader(
      parentHash = bEmpty,
      ommersHash = bEmpty,
      beneficiary = bEmpty,
      stateRoot = bEmpty,
      transactionsRoot = bEmpty,
      receiptsRoot = bEmpty,
      logsBloom = bEmpty,
      difficulty = 1000000,
      number = 1,
      gasLimit = 10000000,
      gasUsed = 0,
      unixTimestamp = 0,
      extraData = bEmpty,
      mixHash = bEmpty,
      nonce = bEmpty
    )

    val evmBlockchainConfig = BlockchainConfigForEvm(
      frontierBlockNumber = Long.MaxValue,
      homesteadBlockNumber = Long.MaxValue,
      eip150BlockNumber = Long.MaxValue,
      eip160BlockNumber = Long.MaxValue,
      eip161BlockNumber = Long.MaxValue,
      byzantiumBlockNumber = Long.MaxValue,
      constantinopleBlockNumber = Long.MaxValue,
      maxCodeSize = Some(16),
      accountStartNonce = 0,
      atlantisBlockNumber = Long.MaxValue,
      aghartaBlockNumber = Long.MaxValue,
      phoenixBlockNumber = Long.MaxValue,
<<<<<<< HEAD
      petersburgBlockNumber = Long.MaxValue
=======
      chainId = 0x3d.toByte
>>>>>>> 1fd0a079
    )

    val homesteadConfig = EvmConfig.forBlock(0, evmBlockchainConfig.copy(homesteadBlockNumber = 0))
    val eip161Config = EvmConfig.forBlock(0, evmBlockchainConfig.copy(eip161BlockNumber = 0))

    val senderAddr = Address(0xcafebabeL)
    val senderAcc = Account(nonce = 1, balance = 1000000)
    def defaultWorld = MockWorldState().saveAccount(senderAddr, senderAcc)

    def getContext(
        recipientAddr: Option[Address],
        world: MockWorldState,
        inputData: ByteString,
        evmConfig: EvmConfig): PC =
      ProgramContext(
        callerAddr = senderAddr,
        originAddr = senderAddr,
        recipientAddr = recipientAddr,
        gasPrice = 1,
        startGas = 1000000,
        inputData = inputData,
        value = 100,
        endowment = 100,
        doTransfer = true,
        blockHeader = blockHeader,
        callDepth = 0,
        world = world,
        initialAddressesToDelete = Set(),
        evmConfig = evmConfig,
        originalWorld = world
      )

    def recipientAddr: Option[Address]
  }

  trait MessageCall extends TestSetup {
    val recipientAddr = Some(Address(0xdeadbeefL))
    val recipientAcc = Account(nonce = 1)

    override val defaultWorld = super.defaultWorld.saveAccount(recipientAddr.get, recipientAcc)

    def getContext(world: MockWorldState = defaultWorld, inputData: ByteString = bEmpty): PC =
      getContext(recipientAddr, world, inputData, homesteadConfig)
  }

  trait ContractCreation extends TestSetup {
    val recipientAddr = None

    val expectedNewAddress = defaultWorld.createAddress(senderAddr)

    val storedValue = 42
    val secondStoredValue = 13
    val storageOffset = 0

    val defaultContractCode: ByteString =
      Assembly(
        PUSH1, secondStoredValue,
        PUSH1, storageOffset,
        SSTORE
      ).code

    def initCode(contractCode: ByteString = defaultContractCode): ByteString =
      Assembly(
        PUSH1, storedValue,
        PUSH1, storageOffset,
        SSTORE, //store an arbitrary value
        PUSH1, contractCode.size,
        DUP1,
        PUSH1, 16,
        PUSH1, 0,
        CODECOPY,
        PUSH1, 0,
        RETURN
      ).code ++ contractCode

    def getContext(
        world: MockWorldState = defaultWorld,
        inputData: ByteString = initCode(),
        evmConfig: EvmConfig = homesteadConfig): PC =
      getContext(None, world, inputData, evmConfig)
  }

}<|MERGE_RESOLUTION|>--- conflicted
+++ resolved
@@ -157,12 +157,9 @@
       accountStartNonce = 0,
       atlantisBlockNumber = Long.MaxValue,
       aghartaBlockNumber = Long.MaxValue,
+      petersburgBlockNumber = Long.MaxValue,
       phoenixBlockNumber = Long.MaxValue,
-<<<<<<< HEAD
-      petersburgBlockNumber = Long.MaxValue
-=======
       chainId = 0x3d.toByte
->>>>>>> 1fd0a079
     )
 
     val homesteadConfig = EvmConfig.forBlock(0, evmBlockchainConfig.copy(homesteadBlockNumber = 0))
