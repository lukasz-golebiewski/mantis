package io.iohk.ethereum.blockchain.sync

import java.net.InetSocketAddress

import akka.actor.{ActorRef, ActorSystem}
import akka.testkit.TestActor.AutoPilot
import akka.testkit.{TestKit, TestProbe}
import io.iohk.ethereum.blockchain.sync.StateSyncUtils.TrieProvider
import io.iohk.ethereum.blockchain.sync.SyncStateSchedulerActor.{StartSyncingTo, StateSyncFinished}
import io.iohk.ethereum.domain.BlockchainImpl
import io.iohk.ethereum.network.EtcPeerManagerActor.{GetHandshakedPeers, HandshakedPeers, PeerInfo, SendMessage}
import io.iohk.ethereum.network.{Peer, PeerId}
import io.iohk.ethereum.network.PeerEventBusActor.PeerEvent.MessageFromPeer
import io.iohk.ethereum.network.p2p.messages.CommonMessages.Status
import io.iohk.ethereum.network.p2p.messages.PV63.GetNodeData.GetNodeDataEnc
import io.iohk.ethereum.network.p2p.messages.PV63.NodeData
import io.iohk.ethereum.network.p2p.messages.Versions
import io.iohk.ethereum.utils.Config
import io.iohk.ethereum.{Fixtures, ObjectGenerators, WithActorSystemShutDown}
import org.scalatest.BeforeAndAfterAll
import org.scalatest.flatspec.AnyFlatSpecLike
import org.scalatest.matchers.should.Matchers
import org.scalatestplus.scalacheck.ScalaCheckPropertyChecks

import scala.concurrent.duration._
import scala.util.Random

class StateSyncSpec
    extends TestKit(ActorSystem("MySpec"))
    with AnyFlatSpecLike
    with Matchers
    with BeforeAndAfterAll
<<<<<<< HEAD
    with ScalaCheckPropertyChecks {
  val actorSystem = system
=======
    with ScalaCheckPropertyChecks
    with WithActorSystemShutDown {
>>>>>>> 11755e20

  val actorSystem = system

  "StateSync" should "sync state to different tries" in new TestSetup() {
    forAll(ObjectGenerators.genMultipleNodeData(3000)) { nodeData =>
      val initiator = TestProbe()
      val trieProvider = TrieProvider()
      val target = trieProvider.buildWorld(nodeData)
      setAutoPilotWithProvider(trieProvider)
      initiator.send(scheduler, StartSyncingTo(target, 1))
      initiator.expectMsg(20.seconds, StateSyncFinished)
    }
  }

  it should "sync state to different tries when peers provide different set of data each time" in new TestSetup() {
    forAll(ObjectGenerators.genMultipleNodeData(1000)) { nodeData =>
      val initiator = TestProbe()
      val trieProvider1 = TrieProvider()
      val target = trieProvider1.buildWorld(nodeData)
      setAutoPilotWithProvider(trieProvider1, partialResponseConfig)
      initiator.send(scheduler, StartSyncingTo(target, 1))
      initiator.expectMsg(20.seconds, StateSyncFinished)
    }
  }

  it should "sync state to different tries when peer provide mixed responses" in new TestSetup() {
    forAll(ObjectGenerators.genMultipleNodeData(1000)) { nodeData =>
      val initiator = TestProbe()
      val trieProvider1 = TrieProvider()
      val target = trieProvider1.buildWorld(nodeData)
      setAutoPilotWithProvider(trieProvider1, mixedResponseConfig)
      initiator.send(scheduler, StartSyncingTo(target, 1))
      initiator.expectMsg(20.seconds, StateSyncFinished)
    }
  }

<<<<<<< HEAD
  trait TestSetup extends EphemBlockchainTestSetup with TestSyncConfig {
    override implicit lazy val system: ActorSystem = actorSystem
=======
  class TestSetup extends EphemBlockchainTestSetup with TestSyncConfig {
    override implicit lazy val system = actorSystem
>>>>>>> 11755e20
    type PeerConfig = Map[PeerId, PeerAction]
    val syncInit = TestProbe()

    val peerStatus = Status(
      protocolVersion = Versions.PV63,
      networkId = 1,
      totalDifficulty = BigInt(10000),
      bestHash = Fixtures.Blocks.Block3125369.header.hash,
      genesisHash = Fixtures.Blocks.Genesis.header.hash
    )
    val initialPeerInfo = PeerInfo(
      remoteStatus = peerStatus,
      totalDifficulty = peerStatus.totalDifficulty,
      forkAccepted = false,
      maxBlockNumber = Fixtures.Blocks.Block3125369.header.number,
      bestBlockHash = peerStatus.bestHash
    )

    val trieProvider = new TrieProvider(blockchain, blockchainConfig)

    val peersMap = (1 to 8).map { i =>
      (
        Peer(new InetSocketAddress("127.0.0.1", i), TestProbe(i.toString).ref, incomingConnection = false),
        initialPeerInfo
      )
    }.toMap

    sealed trait PeerAction

    case object FullResponse extends PeerAction

    case object PartialResponse extends PeerAction

    case object NoResponse extends PeerAction

    val defaultPeerConfig: PeerConfig = peersMap.map { case (peer, _) =>
      peer.id -> FullResponse
    }

    val maxMptNodeRequest = 50

    val partialResponseConfig: PeerConfig = peersMap.map { case (peer, _) =>
      peer.id -> PartialResponse
    }

    val mixedResponseConfig: PeerConfig = peersMap.map { case (peer, _) =>
      if (peer.remoteAddress.getPort <= 3) {
        peer.id -> FullResponse
      } else if (peer.remoteAddress.getPort > 3 && peer.remoteAddress.getPort <= 6) {
        peer.id -> PartialResponse
      } else {
        peer.id -> NoResponse
      }
    }

    val etcPeerManager = TestProbe()

    val peerEventBus = TestProbe()

    def setAutoPilotWithProvider(trieProvider: TrieProvider, peerConfig: PeerConfig = defaultPeerConfig): Unit = {
      etcPeerManager.setAutoPilot(new AutoPilot {
        override def run(sender: ActorRef, msg: Any): AutoPilot = {
          msg match {
            case SendMessage(msg: GetNodeDataEnc, peer) =>
              peerConfig(peer) match {
                case FullResponse =>
                  val responseMsg =
                    NodeData(trieProvider.getNodes(msg.underlyingMsg.mptElementsHashes.toList).map(_.data))
                  sender ! MessageFromPeer(responseMsg, peer)
                  this
                case PartialResponse =>
                  val elementsToServe = Random.nextInt(maxMptNodeRequest)
                  val toGet = msg.underlyingMsg.mptElementsHashes.toList.take(elementsToServe)
                  val responseMsg = NodeData(trieProvider.getNodes(toGet).map(_.data))
                  sender ! MessageFromPeer(responseMsg, peer)
                  this
                case NoResponse =>
                  this
              }

            case GetHandshakedPeers =>
              sender ! HandshakedPeers(peersMap)
              this
          }
        }
      })
    }

    override lazy val syncConfig: Config.SyncConfig = defaultSyncConfig.copy(
      peersScanInterval = 0.5.second,
      nodesPerRequest = maxMptNodeRequest,
      blacklistDuration = 1.second,
      peerResponseTimeout = 1.second,
      syncRetryInterval = 50.milliseconds
    )

    lazy val downloader =
      system.actorOf(SyncStateDownloaderActor.props(etcPeerManager.ref, peerEventBus.ref, syncConfig, system.scheduler))

    def buildBlockChain() = {
      BlockchainImpl(getNewStorages.storages)
    }

    lazy val scheduler = system.actorOf(
      SyncStateSchedulerActor.props(
        downloader,
        new SyncStateScheduler(buildBlockChain(), SyncStateScheduler.getEmptyFilter)
      )
    )
  }

}<|MERGE_RESOLUTION|>--- conflicted
+++ resolved
@@ -30,13 +30,8 @@
     with AnyFlatSpecLike
     with Matchers
     with BeforeAndAfterAll
-<<<<<<< HEAD
-    with ScalaCheckPropertyChecks {
-  val actorSystem = system
-=======
     with ScalaCheckPropertyChecks
     with WithActorSystemShutDown {
->>>>>>> 11755e20
 
   val actorSystem = system
 
@@ -73,13 +68,8 @@
     }
   }
 
-<<<<<<< HEAD
-  trait TestSetup extends EphemBlockchainTestSetup with TestSyncConfig {
-    override implicit lazy val system: ActorSystem = actorSystem
-=======
   class TestSetup extends EphemBlockchainTestSetup with TestSyncConfig {
     override implicit lazy val system = actorSystem
->>>>>>> 11755e20
     type PeerConfig = Map[PeerId, PeerAction]
     val syncInit = TestProbe()
 
