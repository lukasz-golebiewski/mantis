--- conflicted
+++ resolved
@@ -733,11 +733,7 @@
     }
 
     val ethService = new EthService(storagesInstance.storages, blockGenerator, appStateStorage, miningConfig, ledger,
-<<<<<<< HEAD
-      blockchainConfig, keyStore, pendingTransactionsManager.ref, syncingController.ref, ommersPool.ref, filterManager.ref)
-=======
-      keyStore, pendingTransactionsManager.ref, syncingController.ref, ommersPool.ref)
->>>>>>> 8d3c519a
+      keyStore, pendingTransactionsManager.ref, syncingController.ref, ommersPool.ref, filterManager.ref)
 
     val blockToRequest = Block(Fixtures.Blocks.Block3125369.header, Fixtures.Blocks.Block3125369.body)
     val blockToRequestNumber = blockToRequest.header.number
