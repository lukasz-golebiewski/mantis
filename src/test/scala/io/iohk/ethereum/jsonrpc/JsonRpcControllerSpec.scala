--- conflicted
+++ resolved
@@ -172,14 +172,10 @@
   trait TestSetup extends MockFactory {
     val storagesInstance = new SharedEphemDataSources with Storages.DefaultStorages
     val blockchain = BlockchainImpl(storagesInstance.storages)
+    val blockGenerator: BlockGenerator = mock[BlockGenerator]
 
     val web3Service = new Web3Service
-<<<<<<< HEAD
-    val blockGenerator: BlockGenerator = mock[BlockGenerator]
-    val ethService = new EthService(blockGenerator)
-=======
-    val ethService = new EthService(blockchain)
->>>>>>> 3bc6831b
+    val ethService = new EthService(blockchain, blockGenerator)
     val netService = mock[NetService]
     val jsonRpcController = new JsonRpcController(web3Service, netService, ethService)
   }
