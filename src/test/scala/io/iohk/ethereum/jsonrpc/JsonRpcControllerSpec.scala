package io.iohk.ethereum.jsonrpc

import akka.util.ByteString
import io.iohk.ethereum.crypto.kec256
import akka.actor.ActorSystem
import akka.testkit.TestProbe
import io.iohk.ethereum.{DefaultPatience, Fixtures}
import io.iohk.ethereum.db.components.{SharedEphemDataSources, Storages}
import io.iohk.ethereum.db.storage.AppStateStorage
import io.iohk.ethereum.domain.{Address, Block, BlockHeader, BlockchainImpl}
import io.iohk.ethereum.jsonrpc.EthService.CallResponse
import io.iohk.ethereum.jsonrpc.JsonRpcController.JsonRpcConfig
import io.iohk.ethereum.jsonrpc.JsonSerializers.{OptionNoneToJNullSerializer, QuantitiesSerializer, UnformattedDataJsonSerializer}
import io.iohk.ethereum.jsonrpc.PersonalService._
import io.iohk.ethereum.network.p2p.messages.PV62.BlockBody
<<<<<<< HEAD
import io.iohk.ethereum.utils.{Config, MiningConfig}
=======
import io.iohk.ethereum.utils.{BlockchainConfig, Config}
>>>>>>> 4cf4705b
import org.json4s.{DefaultFormats, Extraction, Formats}
import io.iohk.ethereum.jsonrpc.NetService.{ListeningResponse, PeerCountResponse, VersionResponse}
import io.iohk.ethereum.keystore.KeyStore
import io.iohk.ethereum.ledger.{BloomFilter, Ledger}
import io.iohk.ethereum.mining.BlockGenerator
import io.iohk.ethereum.ommers.OmmersPool
import io.iohk.ethereum.ommers.OmmersPool.Ommers
import io.iohk.ethereum.transactions.PendingTransactionsManager
import io.iohk.ethereum.validators.Validators
import org.json4s
import org.json4s.JsonAST._
import org.json4s.JsonDSL._
import org.scalamock.scalatest.MockFactory
import org.scalatest.concurrent.{Eventually, ScalaFutures}
import org.scalatest.{FlatSpec, Matchers}
import org.spongycastle.util.encoders.Hex

import scala.concurrent.duration._
import scala.concurrent.{Await, Future}

class JsonRpcControllerSpec extends FlatSpec with Matchers with ScalaFutures with DefaultPatience with Eventually {

  implicit val formats: Formats = DefaultFormats.preservingEmptyValues + OptionNoneToJNullSerializer +
    QuantitiesSerializer + UnformattedDataJsonSerializer

  "JsonRpcController" should "handle valid sha3 request" in new TestSetup {
    val rpcRequest = JsonRpcRequest("2.0", "web3_sha3", Some(JArray(JString("0x1234") :: Nil)), Some(1))

    val response = Await.result(jsonRpcController.handleRequest(rpcRequest), 3.seconds)

    response.jsonrpc shouldBe "2.0"
    response.id shouldBe JInt(1)
    response.error shouldBe None
    response.result shouldBe Some(JString("0x56570de287d73cd1cb6092bb8fdee6173974955fdef345ae579ee9f475ea7432"))
  }

  it should "fail when invalid request is received" in new TestSetup {
    val rpcRequest = JsonRpcRequest("2.0", "web3_sha3", Some(JArray(JString("asdasd") :: Nil)), Some(1))

    val response = Await.result(jsonRpcController.handleRequest(rpcRequest), 3.seconds)

    response.jsonrpc shouldBe "2.0"
    response.id shouldBe JInt(1)
    response.error shouldBe Some(JsonRpcErrors.InvalidParams("Data 'asdasd' should have 0x prefix"))
  }

  it should "handle clientVersion request" in new TestSetup {
    val rpcRequest = JsonRpcRequest("2.0", "web3_clientVersion", None, Some(1))

    val response = Await.result(jsonRpcController.handleRequest(rpcRequest), 3.seconds)

    response.jsonrpc shouldBe "2.0"
    response.id shouldBe JInt(1)
    response.error shouldBe None
    response.result shouldBe Some(JString("etc-client/v0.1"))
  }

  it should "Handle net_peerCount request" in new TestSetup {
    (netService.peerCount _).expects(*).returning(Future.successful(Right(PeerCountResponse(123))))

    val rpcRequest = JsonRpcRequest("2.0", "net_peerCount", None, Some(1))

    val response = Await.result(jsonRpcController.handleRequest(rpcRequest), 3.seconds)

    response.result shouldBe Some(JString("0x7b"))
  }

  it should "Handle net_listening request" in new TestSetup {
    (netService.listening _).expects(*).returning(Future.successful(Right(ListeningResponse(false))))

    val rpcRequest = JsonRpcRequest("2.0", "net_listening", None, Some(1))

    val response = Await.result(jsonRpcController.handleRequest(rpcRequest), 3.seconds)

    response.result shouldBe Some(JBool(false))
  }

  it should "Handle net_version request" in new TestSetup {
    (netService.version _).expects(*).returning(Future.successful(Right(VersionResponse("99"))))

    val rpcRequest = JsonRpcRequest("2.0", "net_version", None, Some(1))

    val response = Await.result(jsonRpcController.handleRequest(rpcRequest), 3.seconds)

    response.result shouldBe Some(JString("99"))
  }

  it should "eth_protocolVersion" in new TestSetup {
    val rpcRequest = JsonRpcRequest("2.0", "eth_protocolVersion", None, Some(1))

    val response = Await.result(jsonRpcController.handleRequest(rpcRequest), Duration.Inf)

    response.jsonrpc shouldBe "2.0"
    response.id shouldBe JInt(1)
    response.error shouldBe None
    response.result shouldBe Some(JString("0x3f"))
  }

  it should "handle eth_blockNumber request" in new TestSetup {
    val bestBlockNumber = 10
  (appStateStorage.getBestBlockNumber _).expects().returning(bestBlockNumber)

    val rpcRequest = JsonRpcRequest("2.0", "eth_blockNumber", None, Some(1))

    val response = Await.result(jsonRpcController.handleRequest(rpcRequest), Duration.Inf)

    response.jsonrpc shouldBe "2.0"
    response.id shouldBe JInt(1)
    response.error shouldBe None
    response.result shouldBe Some(JString(s"0xa"))
  }

  it should "eth_syncing" in new TestSetup {
    (appStateStorage.getSyncStartingBlock _).expects().returning(100)
    (appStateStorage.getBestBlockNumber _).expects().returning(200)
    (appStateStorage.getEstimatedHighestBlock _).expects().returning(300)

    val rpcRequest = JsonRpcRequest("2.0", "eth_syncing", None, Some(1))

    val response = Await.result(jsonRpcController.handleRequest(rpcRequest), Duration.Inf)

    response.jsonrpc shouldBe "2.0"
    response.id shouldBe JInt(1)
    response.error shouldBe None
    response.result shouldBe Some(JObject("startingBlock" -> "0x64", "currentBlock" -> "0xc8", "highestBlock" -> "0x12c"))
  }

  it should "only allow to call mehtods of enabled apis" in new TestSetup {
    override def config: JsonRpcConfig = new JsonRpcConfig { override val apis = Seq("web3") }

    val ethRpcRequest = JsonRpcRequest("2.0", "eth_protocolVersion", None, Some(1))
    val ethResponse = jsonRpcController.handleRequest(ethRpcRequest).futureValue

    ethResponse.error shouldBe Some(JsonRpcErrors.MethodNotFound)
    ethResponse.result shouldBe None

    val web3RpcRequest = JsonRpcRequest("2.0", "web3_clientVersion", None, Some(1))
    val web3Response = jsonRpcController.handleRequest(web3RpcRequest).futureValue

    web3Response.error shouldBe None
    web3Response.result shouldBe Some(JString("etc-client/v0.1"))
  }

  it should "handle eth_getBlockTransactionCountByHash request" in new TestSetup {
    val blockToRequest = Block(Fixtures.Blocks.Block3125369.header, Fixtures.Blocks.Block3125369.body)

    blockchain.save(blockToRequest)

    val rpcRequest = JsonRpcRequest(
      "2.0",
      "eth_getBlockTransactionCountByHash",
      Some(JArray(List(JString(s"0x${blockToRequest.header.hashAsHexString}")))),
      Some(JInt(1))
    )
    val response = Await.result(jsonRpcController.handleRequest(rpcRequest), Duration.Inf)

    val expectedTxCount = Extraction.decompose(BigInt(blockToRequest.body.transactionList.size))

    response.jsonrpc shouldBe "2.0"
    response.id shouldBe JInt(1)
    response.error shouldBe None
    response.result shouldBe Some(expectedTxCount)
  }

  it should "handle eth_getBlockByHash request" in new TestSetup {

    val blockToRequest = Block(Fixtures.Blocks.Block3125369.header, Fixtures.Blocks.Block3125369.body)
    val blockTd = blockToRequest.header.difficulty

    blockchain.save(blockToRequest)
    blockchain.save(blockToRequest.header.hash, blockTd)

    val request = JsonRpcRequest(
      "2.0",
      "eth_getBlockByHash",
      Some(JArray(List(json4s.JString(s"0x${blockToRequest.header.hashAsHexString}"), JBool(false)))),
      Some(JInt(1))
    )
    val response = Await.result(jsonRpcController.handleRequest(request), Duration.Inf)

    val expectedBlockResponse = Extraction.decompose(BlockResponse(blockToRequest, fullTxs = false, totalDifficulty = Some(blockTd)))

    response.jsonrpc shouldBe "2.0"
    response.id shouldBe JInt(1)
    response.error shouldBe None
    response.result shouldBe Some(expectedBlockResponse)
  }

  it should "handle eth_getUncleByBlockHashAndIndex request" in new TestSetup {
    val uncle = Fixtures.Blocks.DaoForkBlock.header
    val blockToRequest = Block(Fixtures.Blocks.Block3125369.header, BlockBody(Nil, Seq(uncle)))

    blockchain.save(blockToRequest)

    val request: JsonRpcRequest = JsonRpcRequest(
      "2.0",
      "eth_getUncleByBlockHashAndIndex",
      Some(JArray(List(
        JString(s"0x${blockToRequest.header.hashAsHexString}"),
        JString(s"0x${Hex.toHexString(BigInt(0).toByteArray)}")
      ))),
      Some(JInt(1))
    )
    val response = Await.result(jsonRpcController.handleRequest(request), Duration.Inf)

    val expectedUncleBlockResponse = Extraction.decompose(BlockResponse(uncle, None))
      .removeField {
        case ("transactions", _) => true
        case _ => false
      }

    response.jsonrpc shouldBe "2.0"
    response.id shouldBe JInt(1)
    response.error shouldBe None
    response.result shouldBe Some(expectedUncleBlockResponse)
  }

  it should "handle eth_getTransactionByBlockHashAndIndex request" in new TestSetup {
    val blockToRequest = Block(Fixtures.Blocks.Block3125369.header, Fixtures.Blocks.Block3125369.body)
    val txIndexToRequest = blockToRequest.body.transactionList.size / 2

    blockchain.save(blockToRequest)

    val request: JsonRpcRequest = JsonRpcRequest(
      "2.0",
      "eth_getTransactionByBlockHashAndIndex",
      Some(JArray(List(
        JString(s"0x${blockToRequest.header.hashAsHexString}"),
        JString(s"0x${Hex.toHexString(BigInt(txIndexToRequest).toByteArray)}")
      ))),
      Some(JInt(1))
    )
    val response = Await.result(jsonRpcController.handleRequest(request), Duration.Inf)
    val expectedStx = blockToRequest.body.transactionList.apply(txIndexToRequest)
    val expectedTxResponse = Extraction.decompose(
      TransactionResponse(expectedStx, Some(blockToRequest.header), Some(txIndexToRequest))
    )

    response.jsonrpc shouldBe "2.0"
    response.id shouldBe JInt(1)
    response.error shouldBe None
    response.result shouldBe Some(expectedTxResponse)
  }

  it should "personal_importRawKey" in new TestSetup {
    val key = "7a44789ed3cd85861c0bbf9693c7e1de1862dd4396c390147ecf1275099c6e6f"
    val addr = "0x00000000000000000000000000000000000000ff"
    val pass = "aaa"

    (personalService.importRawKey _).expects(ImportRawKeyRequest(key, pass))
      .returning(Future.successful(Right(ImportRawKeyResponse(addr))))

    val params = JArray(JString(key) :: JString(pass) :: Nil)
    val rpcRequest = JsonRpcRequest("2.0", "personal_importRawKey", Some(params), Some(1))
    val response = jsonRpcController.handleRequest(rpcRequest).futureValue

    response.jsonrpc shouldBe "2.0"
    response.id shouldBe JInt(1)
    response.error shouldBe None
    response.result shouldBe Some(JString(addr))
  }

  it should "personal_newAccount" in new TestSetup {
    val addr = "0x00000000000000000000000000000000000000ff"
    val pass = "aaa"

    (personalService.newAccount _).expects(NewAccountRequest(pass))
      .returning(Future.successful(Right(NewAccountResponse(addr))))

    val params = JArray(JString(pass) :: Nil)
    val rpcRequest = JsonRpcRequest("2.0", "personal_newAccount", Some(params), Some(1))
    val response = jsonRpcController.handleRequest(rpcRequest).futureValue

    response.jsonrpc shouldBe "2.0"
    response.id shouldBe JInt(1)
    response.error shouldBe None
    response.result shouldBe Some(JString(addr))
  }

  it should "personal_listAccounts" in new TestSetup {
    val addresses = List(34, 12391, 123).map(i => Address(i).toString)
    val pass = "aaa"

    (personalService.listAccounts _).expects(ListAccountsRequest())
      .returning(Future.successful(Right(ListAccountsResponse(addresses))))

    val rpcRequest = JsonRpcRequest("2.0", "personal_listAccounts", None, Some(1))
    val response = jsonRpcController.handleRequest(rpcRequest).futureValue

    response.jsonrpc shouldBe "2.0"
    response.id shouldBe JInt(1)
    response.error shouldBe None
    response.result shouldBe Some(JArray(addresses.map(JString)))
  }

  it should "eth_getWork" in new TestSetup {
    val seed = s"""0x${"00" * 32}"""
    val target = "0x1999999999999999999999999999999999999999999999999999999999999999"
    val headerPowHash = s"0x${Hex.toHexString(kec256(BlockHeader.getEncodedWithoutNonce(blockHeader)))}"

    (appStateStorage.getBestBlockNumber _).expects().returns(1)
    (blockGenerator.generateBlockForMining _).expects(*, *, *, *)
      .returns(Right(Block(blockHeader, BlockBody(Nil, Nil))))

    val request: JsonRpcRequest = JsonRpcRequest(
      "2.0",
      "eth_getWork",
      None,
      Some(JInt(1))
    )

    val result: Future[JsonRpcResponse] = jsonRpcController.handleRequest(request)

    pendingTransactionsManager.expectMsg(PendingTransactionsManager.GetPendingTransactions)
    pendingTransactionsManager.reply(PendingTransactionsManager.PendingTransactions(Nil))

    ommersPool.expectMsg(OmmersPool.GetOmmers)
    ommersPool.reply(Ommers(Nil))

    val response = result.futureValue
    response.jsonrpc shouldBe "2.0"
    response.id shouldBe JInt(1)
    response.error shouldBe None
    response.result shouldBe Some(JArray(List(
      JString(headerPowHash),
      JString(seed),
      JString(target)
    )))
  }

  it should "eth_submitWork" in new TestSetup {
    val nonce = s"0x0000000000000001"
    val mixHash =s"""0x${"01" * 32}"""
    val headerPowHash = "02" * 32

    (blockGenerator.getPrepared _)
      .expects(ByteString(Hex.decode(headerPowHash)))
      .returns(Some(Block(blockHeader, BlockBody(Nil, Nil))))
    (appStateStorage.getBestBlockNumber _).expects().returns(1)

    val request: JsonRpcRequest = JsonRpcRequest(
      "2.0",
      "eth_submitWork",
      Some(JArray(List(
        JString(nonce),
        JString(s"0x$headerPowHash"),
        JString(mixHash)
      ))),
      Some(JInt(1))
    )

    val response = jsonRpcController.handleRequest(request).futureValue
    response.jsonrpc shouldBe "2.0"
    response.id shouldBe JInt(1)
    response.error shouldBe None
    response.result shouldBe Some(JBool(true))
  }

  it should "eth_submitHashrate" in new TestSetup {
    val request: JsonRpcRequest = JsonRpcRequest(
      "2.0",
      "eth_submitHashrate",
      Some(JArray(List(
        JString(s"0x500"),
        JString(s"0x59daa26581d0acd1fce254fb7e85952f4c09d0915afd33d3886cd914bc7d283c")
      ))),
      Some(JInt(1))
    )

    val response = jsonRpcController.handleRequest(request).futureValue
    response.jsonrpc shouldBe "2.0"
    response.id shouldBe JInt(1)
    response.error shouldBe None
    response.result shouldBe Some(JBool(true))
  }

  it should "eth_call" in new TestSetup {
    val mockEthService = mock[EthService]
    override val jsonRpcController = new JsonRpcController(web3Service, netService, mockEthService, personalService, config)

    (mockEthService.call _).expects(*).returning(Future.successful(Right(CallResponse(ByteString("asd")))))

    val json = JArray(List(
      JObject(
        "from" -> "0xabbb6bebfa05aa13e908eaa492bd7a8343760477",
        "to" -> "0xda714fe079751fa7a1ad80b76571ea6ec52a446c",
        "gas" -> "0x12",
        "gasPrice" -> "0x123",
        "value" -> "0x99",
        "data" -> "0xFF44"
      ),
      JString("latest")
    ))
    val rpcRequest = JsonRpcRequest("2.0", "eth_call", Some(json), Some(1))
    val response = jsonRpcController.handleRequest(rpcRequest).futureValue

    response.jsonrpc shouldBe "2.0"
    response.id shouldBe JInt(1)
    response.error shouldBe None
    response.result shouldBe Some(JString("0x617364"))
  }

  trait TestSetup extends MockFactory {
    def config: JsonRpcConfig = Config.Network.Rpc

    val storagesInstance = new SharedEphemDataSources with Storages.DefaultStorages
    val blockchain = BlockchainImpl(storagesInstance.storages)
    val blockGenerator: BlockGenerator = mock[BlockGenerator]
    implicit val system = ActorSystem("JsonRpcControllerSpec_System")
<<<<<<< HEAD
=======
    val syncingController = TestProbe()
    val ledger = mock[Ledger]
    val validators = mock[Validators]
    val blockchainConfig = mock[BlockchainConfig]
    val keyStore = mock[KeyStore]
>>>>>>> 4cf4705b

    val syncingController = TestProbe()
    val pendingTransactionsManager = TestProbe()
    val ommersPool = TestProbe()

    val miningConfig = new MiningConfig {
      override val coinBase: Address = Address(42)
      override val blockCasheSize: Int = 30
      override val ommersPoolSize: Int = 30
      override val txPoolSize: Int = 30
    }


    val appStateStorage = mock[AppStateStorage]
    val web3Service = new Web3Service
<<<<<<< HEAD
    val ethService = new EthService(blockchain, blockGenerator, appStateStorage, miningConfig, syncingController.ref, pendingTransactionsManager.ref, ommersPool.ref)
=======
>>>>>>> 4cf4705b
    val netService = mock[NetService]
    val personalService = mock[PersonalService]
    val ethService = new EthService(storagesInstance.storages, blockGenerator, appStateStorage, ledger,
      blockchainConfig, keyStore, pendingTransactionsManager.ref, syncingController.ref)
    val jsonRpcController = new JsonRpcController(web3Service, netService, ethService, personalService, config)

    val blockHeader = BlockHeader(
      parentHash = ByteString("unused"),
      ommersHash = ByteString("unused"),
      beneficiary = ByteString("unused"),
      stateRoot = ByteString("unused"),
      transactionsRoot = ByteString("unused"),
      receiptsRoot = ByteString("unused"),
      logsBloom = BloomFilter.EmptyBloomFilter,
      difficulty = 10,
      number = 2,
      gasLimit = 0,
      gasUsed = 0,
      unixTimestamp = 0,
      extraData = ByteString("unused"),
      mixHash = ByteString("unused"),
      nonce = ByteString("unused"))
  }

}<|MERGE_RESOLUTION|>--- conflicted
+++ resolved
@@ -13,11 +13,8 @@
 import io.iohk.ethereum.jsonrpc.JsonSerializers.{OptionNoneToJNullSerializer, QuantitiesSerializer, UnformattedDataJsonSerializer}
 import io.iohk.ethereum.jsonrpc.PersonalService._
 import io.iohk.ethereum.network.p2p.messages.PV62.BlockBody
-<<<<<<< HEAD
 import io.iohk.ethereum.utils.{Config, MiningConfig}
-=======
 import io.iohk.ethereum.utils.{BlockchainConfig, Config}
->>>>>>> 4cf4705b
 import org.json4s.{DefaultFormats, Extraction, Formats}
 import io.iohk.ethereum.jsonrpc.NetService.{ListeningResponse, PeerCountResponse, VersionResponse}
 import io.iohk.ethereum.keystore.KeyStore
@@ -427,16 +424,13 @@
     val blockchain = BlockchainImpl(storagesInstance.storages)
     val blockGenerator: BlockGenerator = mock[BlockGenerator]
     implicit val system = ActorSystem("JsonRpcControllerSpec_System")
-<<<<<<< HEAD
-=======
+
     val syncingController = TestProbe()
     val ledger = mock[Ledger]
     val validators = mock[Validators]
     val blockchainConfig = mock[BlockchainConfig]
     val keyStore = mock[KeyStore]
->>>>>>> 4cf4705b
-
-    val syncingController = TestProbe()
+
     val pendingTransactionsManager = TestProbe()
     val ommersPool = TestProbe()
 
@@ -450,14 +444,10 @@
 
     val appStateStorage = mock[AppStateStorage]
     val web3Service = new Web3Service
-<<<<<<< HEAD
-    val ethService = new EthService(blockchain, blockGenerator, appStateStorage, miningConfig, syncingController.ref, pendingTransactionsManager.ref, ommersPool.ref)
-=======
->>>>>>> 4cf4705b
     val netService = mock[NetService]
     val personalService = mock[PersonalService]
-    val ethService = new EthService(storagesInstance.storages, blockGenerator, appStateStorage, ledger,
-      blockchainConfig, keyStore, pendingTransactionsManager.ref, syncingController.ref)
+    val ethService = new EthService(storagesInstance.storages, blockGenerator, appStateStorage, miningConfig, ledger,
+      blockchainConfig, keyStore, pendingTransactionsManager.ref, syncingController.ref, ommersPool.ref)
     val jsonRpcController = new JsonRpcController(web3Service, netService, ethService, personalService, config)
 
     val blockHeader = BlockHeader(
