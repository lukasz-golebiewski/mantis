package io.iohk.ethereum.ledger

import java.util.concurrent.Executors

import akka.util.ByteString
import io.iohk.ethereum.Mocks
import io.iohk.ethereum.Mocks.MockVM
import io.iohk.ethereum.consensus.ethash.validators.OmmersValidator
import io.iohk.ethereum.consensus.validators.std.StdBlockValidator.{ BlockTransactionsHashError, BlockValid }
import io.iohk.ethereum.consensus.validators.{ Validators, _ }
import io.iohk.ethereum.domain._
import io.iohk.ethereum.ledger.BlockExecutionError.{ ValidationAfterExecError, ValidationBeforeExecError }
import io.iohk.ethereum.ledger.Ledger.{ BlockResult, VMImpl }
import io.iohk.ethereum.network.p2p.messages.PV62.BlockBody
import io.iohk.ethereum.utils.MonetaryPolicyConfig
import io.iohk.ethereum.vm._
import org.bouncycastle.crypto.AsymmetricCipherKeyPair
import org.bouncycastle.util.encoders.Hex
import org.scalatest.concurrent.ScalaFutures
import org.scalatest.prop.{ PropertyChecks, TableFor2, TableFor3, TableFor4 }
import org.scalatest.{ FlatSpec, Matchers }

import scala.concurrent.{ ExecutionContext, ExecutionContextExecutor }

// scalastyle:off magic.number
class LedgerSpec extends FlatSpec with PropertyChecks with Matchers with ScalaFutures {

  implicit val testContext: ExecutionContextExecutor = ExecutionContext.fromExecutor(Executors.newFixedThreadPool(4))

  "Ledger" should "correctly run executeBlock for a valid block without txs" in new BlockchainSetup {

    val table: TableFor2[Int, BigInt] = Table[Int, BigInt](
      ("ommersSize", "ommersBlockDifference"),
      (0, 0),
      (2, 5),
      (1, 3)
    )

    override lazy val vm: VMImpl = new MockVM(c => createResult(
      context = c,
      gasUsed = UInt256(defaultGasLimit),
      gasLimit = UInt256(defaultGasLimit),
      gasRefund = UInt256.Zero,
      logs = defaultLogs,
      addressesToDelete = defaultAddressesToDelete,
      error = Some(OutOfGas)
    ))

    forAll(table){ (ommersSize, ommersBlockDifference) =>
      val ommersAddresses = (0 until ommersSize).map(i => Address(i.toByte +: Hex.decode("10")))

      val blockReward = ledger.blockRewardCalculator.calcBlockMinerReward(validBlockHeader.number, ommersSize)


      val changes = Seq(
        minerAddress -> UpdateBalance(UInt256(blockReward))
      ) ++ ommersAddresses.map { ommerAddress =>
        val ommerReward = ledger.blockRewardCalculator.calcOmmerMinerReward(validBlockHeader.number, validBlockHeader.number - ommersBlockDifference)
        ommerAddress -> UpdateBalance(UInt256(ommerReward))
      }

      val expectedStateRoot = applyChanges(validBlockParentHeader.stateRoot, blockchainStorages, changes)

      val blockHeader: BlockHeader = validBlockHeader.copy(stateRoot = expectedStateRoot)
      val blockBodyWithOmmers = validBlockBodyWithNoTxs.copy(
        uncleNodesList = ommersAddresses.map(ommerAddress =>
          defaultBlockHeader.copy(number = blockHeader.number - ommersBlockDifference, beneficiary = ommerAddress.bytes)
        )
      )
      val block = Block(blockHeader, blockBodyWithOmmers)


      val blockExecResult = ledger.blockExecution.executeBlock(block)
      assert(blockExecResult.isRight)
    }
  }

  it should "fail to run executeBlock if a block is invalid before executing it" in new BlockchainSetup {
    object validatorsOnlyFailsBlockValidator extends Mocks.MockValidatorsAlwaysSucceed {
      override val blockValidator: BlockValidator = Mocks.MockValidatorsAlwaysFail.blockValidator
    }

    object validatorsOnlyFailsBlockHeaderValidator extends Mocks.MockValidatorsAlwaysSucceed {
      override val blockHeaderValidator: BlockHeaderValidator = Mocks.MockValidatorsAlwaysFail.blockHeaderValidator
    }

    object validatorsOnlyFailsOmmersValidator extends Mocks.MockValidatorsAlwaysSucceed {
      override val ommersValidator: OmmersValidator = Mocks.MockValidatorsAlwaysFail.ommersValidator
    }

    val seqFailingValidators = Seq(validatorsOnlyFailsBlockHeaderValidator, validatorsOnlyFailsBlockValidator, validatorsOnlyFailsOmmersValidator)

    override lazy val vm: VMImpl = new MockVM(c => createResult(
      context = c,
      gasUsed = UInt256(defaultGasLimit),
      gasLimit = UInt256(defaultGasLimit),
      gasRefund = UInt256.Zero,
      logs = defaultLogs,
      addressesToDelete = defaultAddressesToDelete,
      error = Some(OutOfGas)
    ))

<<<<<<< HEAD
    val blockReward =
      new BlockRewardCalculator(blockchainConfig.monetaryPolicyConfig, blockchainConfig.byzantiumBlockNumber, blockchainConfig.constantinopleBlockNumber)
        .calcBlockMinerReward(validBlockHeader.number, 0)
=======
    val monetaryPolicyConfig: MonetaryPolicyConfig = blockchainConfig.monetaryPolicyConfig
    val byzantiumBlockNumber: BigInt = blockchainConfig.byzantiumBlockNumber
    val blockReward: BigInt = new BlockRewardCalculator(monetaryPolicyConfig, byzantiumBlockNumber).calcBlockMinerReward(validBlockHeader.number, 0)
>>>>>>> 1fc15c79

    val changes = Seq(
      minerAddress -> UpdateBalance(UInt256(blockReward)) // Paying miner for block processing
    )
    val expectedStateRoot: ByteString = applyChanges(validBlockParentHeader.stateRoot, blockchainStorages, changes)
    val blockHeader: BlockHeader = validBlockHeader.copy(stateRoot = expectedStateRoot)
    val block = Block(blockHeader, validBlockBodyWithNoTxs)

    assert(seqFailingValidators.forall { validators =>
      val ledger = newTestLedger(validators = validators)
      val blockExecResult = ledger.blockExecution.executeBlock(block)

      blockExecResult.left.forall {
        case e: ValidationBeforeExecError => true
        case _ => false
      }
    })
  }

  it should "fail to run executeBlock if a block is invalid after executing it" in new BlockchainSetup {

    object validatorsFailsBlockValidatorWithReceipts extends Mocks.MockValidatorsAlwaysSucceed {
      override val blockValidator: BlockValidator = new BlockValidator {
        override def validateHeaderAndBody(blockHeader: BlockHeader, blockBody: BlockBody) = Right(BlockValid)
        override def validateBlockAndReceipts(blockHeader: BlockHeader, receipts: Seq[Receipt]) = Left(BlockTransactionsHashError)
      }
    }

    override lazy val vm: VMImpl = new MockVM(c => createResult(
      context = c,
      gasUsed = UInt256(defaultGasLimit),
      gasLimit = UInt256(defaultGasLimit),
      gasRefund = UInt256.Zero,
      logs = defaultLogs,
      addressesToDelete = defaultAddressesToDelete,
      error = Some(OutOfGas)
    ))

<<<<<<< HEAD
    val blockReward = new BlockRewardCalculator(blockchainConfig.monetaryPolicyConfig, blockchainConfig.byzantiumBlockNumber, blockchainConfig.constantinopleBlockNumber)
=======
    val blockReward: BigInt = new BlockRewardCalculator(blockchainConfig.monetaryPolicyConfig, blockchainConfig.byzantiumBlockNumber)
>>>>>>> 1fc15c79
      .calcBlockMinerReward(validBlockHeader.number, 0)

    val changes = Seq(minerAddress -> UpdateBalance(UInt256(blockReward))) //Paying miner for block processing
    val correctStateRoot: ByteString = applyChanges(validBlockParentHeader.stateRoot, blockchainStorages, changes)

    val correctGasUsed: BigInt = 0
    val incorrectStateRoot: ByteString = ((correctStateRoot.head + 1) & 0xFF).toByte +: correctStateRoot.tail
    val table: TableFor3[ByteString, BigInt, Validators] = Table[ByteString, BigInt, Validators](
      ("stateRootHash", "cumulativeGasUsedBlock", "validators"),
      (correctStateRoot, correctGasUsed + 1, new Mocks.MockValidatorsAlwaysSucceed),
      (incorrectStateRoot, correctGasUsed, new Mocks.MockValidatorsAlwaysSucceed),
      (correctStateRoot, correctGasUsed, validatorsFailsBlockValidatorWithReceipts)
    )

    forAll(table){ (stateRootHash, cumulativeGasUsedBlock, validators) =>
      val ledger = newTestLedger(validators = validators)

      val blockHeader: BlockHeader = validBlockHeader.copy(gasUsed = cumulativeGasUsedBlock, stateRoot = stateRootHash)
      val block = Block(blockHeader, validBlockBodyWithNoTxs)

      val blockExecResult = ledger.blockExecution.executeBlock(block)

      assert(blockExecResult match {
        case Left(_: ValidationAfterExecError) => true
        case _ => false
      })
    }
  }

  it should "correctly run a block with more than one tx" in new BlockchainSetup {
    val table: TableFor4[Address, Address, Address, Address] = Table[Address, Address, Address, Address](
      ("origin1Address", "receiver1Address", "origin2Address", "receiver2Address"),
      (originAddress, minerAddress, receiverAddress, minerAddress),
      (originAddress, receiverAddress, receiverAddress, originAddress),
      (originAddress, receiverAddress, originAddress, minerAddress),
      (originAddress, originAddress, originAddress, originAddress)
    )

    override lazy val vm: VMImpl = new MockVM(c => createResult(
      context = c,
      gasUsed = UInt256(defaultGasLimit),
      gasLimit = UInt256(defaultGasLimit),
      gasRefund = UInt256.Zero
    ))

    forAll(table) { (origin1Address, receiver1Address, origin2Address, receiver2Address) =>

      def keyPair(address: Address): AsymmetricCipherKeyPair = if(address == originAddress) originKeyPair else receiverKeyPair

      val tx1 = validTx.copy(value = 100, receivingAddress = Some(receiver1Address), gasLimit = defaultGasLimit)
      val tx2 = validTx.copy(value = 50, receivingAddress = Some(receiver2Address), gasLimit = defaultGasLimit * 2,
        nonce = validTx.nonce + (if(origin1Address == origin2Address) 1 else 0)
      )
      val stx1 = SignedTransaction.sign(tx1, keyPair(origin1Address), Some(blockchainConfig.chainId))
      val stx2 = SignedTransaction.sign(tx2, keyPair(origin2Address), Some(blockchainConfig.chainId))

      val validBlockBodyWithTxs: BlockBody = validBlockBodyWithNoTxs.copy(transactionList = Seq(stx1.tx, stx2.tx))
      val block = Block(validBlockHeader, validBlockBodyWithTxs)

      val txsExecResult = ledger.blockExecution.executeBlockTransactions(block)

      assert(txsExecResult.isRight)
      val BlockResult(resultingWorldState, resultingGasUsed, resultingReceipts) = txsExecResult.right.get
      val transaction1 = stx1.tx.tx
      val transaction2 = stx2.tx.tx
      // Check valid gasUsed
      resultingGasUsed shouldBe transaction1.gasLimit + transaction2.gasLimit

      // Check valid receipts
      resultingReceipts.size shouldBe 2
      val Seq(receipt1, receipt2) = resultingReceipts

      // Check receipt1
      val minerPaymentForTx1 = UInt256(transaction1.gasLimit * transaction1.gasPrice)
      val changesTx1 = Seq(
        origin1Address -> IncreaseNonce,
        origin1Address -> UpdateBalance(-minerPaymentForTx1),     // Origin payment for tx execution and nonce increase
        minerAddress -> UpdateBalance(minerPaymentForTx1)         // Miner reward for tx execution
      )
      val expectedStateRootTx1 = applyChanges(validBlockParentHeader.stateRoot, blockchainStorages, changesTx1)

      val Receipt(rootHashReceipt1, gasUsedReceipt1, logsBloomFilterReceipt1, logsReceipt1) = receipt1
      rootHashReceipt1 shouldBe HashOutcome(expectedStateRootTx1)
      gasUsedReceipt1 shouldBe stx1.tx.tx.gasLimit
      logsBloomFilterReceipt1 shouldBe BloomFilter.create(Nil)
      logsReceipt1 shouldBe Nil

      // Check receipt2
      val minerPaymentForTx2 = UInt256(transaction2.gasLimit * transaction2.gasPrice)
      val changesTx2 = Seq(
        origin2Address -> IncreaseNonce,
        origin2Address -> UpdateBalance(-minerPaymentForTx2),     // Origin payment for tx execution and nonce increase
        minerAddress -> UpdateBalance(minerPaymentForTx2)         // Miner reward for tx execution
      )
      val expectedStateRootTx2 = applyChanges(expectedStateRootTx1, blockchainStorages, changesTx2)

      val Receipt(rootHashReceipt2, gasUsedReceipt2, logsBloomFilterReceipt2, logsReceipt2) = receipt2
      rootHashReceipt2 shouldBe HashOutcome(expectedStateRootTx2)
      gasUsedReceipt2 shouldBe (transaction1.gasLimit + transaction2.gasLimit)
      logsBloomFilterReceipt2 shouldBe BloomFilter.create(Nil)
      logsReceipt2 shouldBe Nil

      // Check world
      InMemoryWorldStateProxy.persistState(resultingWorldState).stateRootHash shouldBe expectedStateRootTx2

      val blockReward = ledger.blockRewardCalculator.calcBlockMinerReward(block.header.number, 0)
      val changes = Seq(
        minerAddress -> UpdateBalance(UInt256(blockReward))
      )
      val blockExpectedStateRoot = applyChanges(expectedStateRootTx2, blockchainStorages, changes)

      val blockWithCorrectStateAndGasUsed = block.copy(
        header = block.header.copy(stateRoot = blockExpectedStateRoot, gasUsed = gasUsedReceipt2)
      )
      assert(ledger.blockExecution.executeBlock(blockWithCorrectStateAndGasUsed).isRight)
    }
  }

  it should "drain DAO accounts and send the funds to refund address if Pro DAO Fork was configured" in new DaoForkTestSetup {

    (worldState.getAccount _)
      .expects(supportDaoForkConfig.refundContract.get)
      .anyNumberOfTimes()
      .returning(Some(Account(nonce = 1, balance = UInt256.Zero)))

    // Check we drain all the accounts and send the balance to refund contract
    supportDaoForkConfig.drainList.foreach { addr =>
      val daoAccountsFakeBalance = UInt256(1000)
      (worldState.getAccount _).expects(addr).returning(Some(Account(nonce = 1, balance = daoAccountsFakeBalance)))
      (worldState.transfer _).expects(addr, supportDaoForkConfig.refundContract.get, daoAccountsFakeBalance).returning(worldState)
    }

    override lazy val ledger: LedgerImpl = newTestLedger(blockchain = testBlockchain, blockchainConfig = proDaoBlockchainConfig)

    // We don't care about block txs in this test
    ledger.blockExecution.executeBlockTransactions(proDaoBlock.copy(body = proDaoBlock.body.copy(transactionList = Seq.empty)))
  }

  it should "neither drain DAO accounts nor send the funds to refund address if Pro DAO Fork was not configured" in new DaoForkTestSetup {
    // Check we drain all the accounts and send the balance to refund contract
    supportDaoForkConfig.drainList.foreach { _ =>
      (worldState.transfer _).expects(*, *, *).never()
    }

    override lazy val ledger: LedgerImpl = newTestLedger(blockchain = testBlockchain)

    // We don't care about block txs in this test
    ledger.blockExecution.executeBlockTransactions(proDaoBlock.copy(body = proDaoBlock.body.copy(transactionList = Seq.empty)))
  }

  it should "correctly determine current block status" in new BlockchainSetup {
    val testHash: ByteString = validBlockParentHeader.copy(number = validBlockParentHeader.number + 5).hash

    val validBlockHeaderNoParent: BlockHeader = validBlockHeader.copy(parentHash = testHash)

    override lazy val vm: VMImpl = new MockVM(c =>
      createResult(context = c, gasUsed = defaultGasLimit, gasLimit = defaultGasLimit, gasRefund = 0)
    )

    ledger.checkBlockStatus(validBlockParentHeader.hash) shouldEqual InChain

    whenReady(ledger.importBlock(Block(validBlockHeaderNoParent, validBlockBodyWithNoTxs))){result => result shouldEqual BlockEnqueued}

    ledger.checkBlockStatus(validBlockHeaderNoParent.hash) shouldEqual Queued

    ledger.checkBlockStatus(validBlockHeader.hash) shouldEqual UnknownBlock
  }

  it should "properly find minimal required gas limit to execute transaction" in new BinarySimulationChopSetup {
    testGasValues.foreach { minimumRequiredGas =>
      LedgerUtils.binaryChop[TxError](minimalGas, maximalGas)(mockTransaction(minimumRequiredGas)) shouldEqual minimumRequiredGas
<<<<<<< HEAD
    )
  }

  it should "properly assign stateRootHash before byzantium block (exclusive)" in new TestSetup {

    val tx: Transaction = defaultTx.copy(gasPrice = defaultGasPrice, gasLimit = defaultGasLimit, receivingAddress = None, payload = ByteString.empty)
    val stx = SignedTransaction.sign(tx, originKeyPair, Some(blockchainConfig.chainId))
    val header: BlockHeader = defaultBlockHeader.copy(number = blockchainConfig.byzantiumBlockNumber - 1)

    val result: Either[BlockExecutionError.TxsExecutionError, BlockResult] =
      consensus.blockPreparator.executeTransactions(Seq(stx.tx), initialWorld, header)

    result shouldBe a[Right[_, BlockResult]]
    result.map { br =>
      br.receipts.last.postTransactionStateHash shouldBe a[HashOutcome]
    }
  }

  it should "properly assign stateRootHash after byzantium block (inclusive) if operation is a success" in new TestSetup {

    val tx: Transaction = defaultTx.copy(gasPrice = defaultGasPrice, gasLimit = defaultGasLimit, receivingAddress = None, payload = ByteString.empty)
    val stx = SignedTransaction.sign(tx, originKeyPair, Some(blockchainConfig.chainId)).tx
    val header: BlockHeader = defaultBlockHeader.copy(beneficiary = minerAddress.bytes, number = blockchainConfig.byzantiumBlockNumber)

    val result: Either[BlockExecutionError.TxsExecutionError, BlockResult] =
      consensus.blockPreparator.executeTransactions(Seq(stx), initialWorld, header)

    result shouldBe a[Right[_, BlockResult]]
    result.map(_.receipts.last.postTransactionStateHash shouldBe SuccessOutcome)
  }

  it should "properly assign stateRootHash after byzantium block (inclusive) if operation is a failure" in new TestSetup {

    val defaultsLogs = Seq(defaultLog)

    lazy val mockVM = new MockVM(createResult(_, defaultGasLimit, defaultGasLimit, 0, Some(RevertOccurs), bEmpty, defaultsLogs))

    val testConsensus = newTestConsensus(vm = mockVM)

    val tx: Transaction = defaultTx.copy(gasPrice = defaultGasLimit, gasLimit = defaultGasLimit, receivingAddress = None, payload = ByteString.empty)
    val stx = SignedTransaction.sign(tx, originKeyPair, Some(blockchainConfig.chainId))
    val header: BlockHeader = defaultBlockHeader.copy(beneficiary = minerAddress.bytes, number = blockchainConfig.byzantiumBlockNumber)

    val result: Either[BlockExecutionError.TxsExecutionError, BlockResult] =
      testConsensus.blockPreparator.executeTransactions(Seq(stx.tx), initialWorld, header)

    result shouldBe a[Right[_, BlockResult]]
    result.map(_.receipts.last.postTransactionStateHash shouldBe FailureOutcome)
  }

  trait TestSetup extends SecureRandomBuilder with EphemBlockchainTestSetup {
    //+ cake overrides
    // Give a more specific type to Ledger, it is needed by the tests
    override lazy val ledger: LedgerImpl = newLedger()

    val prep = consensus.blockPreparator
    //- cake overrides

    val originKeyPair: AsymmetricCipherKeyPair = generateKeyPair(secureRandom)
    val receiverKeyPair: AsymmetricCipherKeyPair = generateKeyPair(secureRandom)
    //byte 0 of encoded ECC point indicates that it is uncompressed point, it is part of bouncycastle encoding
    val originAddress = Address(kec256(originKeyPair.getPublic.asInstanceOf[ECPublicKeyParameters].getQ.getEncoded(false).tail))
    val receiverAddress = Address(kec256(receiverKeyPair.getPublic.asInstanceOf[ECPublicKeyParameters].getQ.getEncoded(false).tail))
    val minerAddress = Address(666)

    val defaultBlockHeader = BlockHeader(
      parentHash = bEmpty,
      ommersHash = bEmpty,
      beneficiary = bEmpty,
      stateRoot = bEmpty,
      transactionsRoot = bEmpty,
      receiptsRoot = bEmpty,
      logsBloom = bEmpty,
      difficulty = 1000000,
      number = blockchainConfig.homesteadBlockNumber + 1,
      gasLimit = 1000000,
      gasUsed = 0,
      unixTimestamp = 1486752441,
      extraData = bEmpty,
      mixHash = bEmpty,
      nonce = bEmpty
    )

    val defaultTx = Transaction(
      nonce = 42,
      gasPrice = 1,
      gasLimit = 90000,
      receivingAddress = receiverAddress,
      value = 0,
      payload = ByteString.empty)

    val defaultLog = TxLogEntry(
      loggerAddress = originAddress,
      logTopics = Seq(ByteString(Hex.decode("962cd36cf694aa154c5d3a551f19c98f356d906e96828eeb616e16fae6415738"))),
      data = ByteString(Hex.decode("1" * 128))
    )

    val initialOriginBalance: UInt256 = 100000000
    val initialMinerBalance: UInt256 = 2000000

    val initialOriginNonce = defaultTx.nonce

    val defaultAddressesToDelete = Set(Address(Hex.decode("01")), Address(Hex.decode("02")), Address(Hex.decode("03")))
    val defaultLogs = Seq(defaultLog.copy(loggerAddress = defaultAddressesToDelete.head))
    val defaultGasPrice: UInt256 = 10
    val defaultGasLimit: UInt256 = 1000000
    val defaultValue: BigInt = 1000

    val emptyWorld = BlockchainImpl(storagesInstance.storages).getWorldStateProxy(-1, UInt256.Zero, None,
      noEmptyAccounts = false, ethCompatibleStorage = true)

    val worldWithMinerAndOriginAccounts = InMemoryWorldStateProxy.persistState(emptyWorld
      .saveAccount(originAddress, Account(nonce = UInt256(initialOriginNonce), balance = initialOriginBalance))
      .saveAccount(receiverAddress, Account(nonce = UInt256(initialOriginNonce), balance = initialOriginBalance))
      .saveAccount(minerAddress, Account(balance = initialMinerBalance)))

    val initialWorld = InMemoryWorldStateProxy.persistState(
      defaultAddressesToDelete.foldLeft(worldWithMinerAndOriginAccounts){
        (recWorld, address) => recWorld.saveAccount(address, Account.empty())
      }
    )
  }

  trait BlockchainSetup extends TestSetup {
    val blockchainStorages = storagesInstance.storages

    val validBlockParentHeader: BlockHeader = defaultBlockHeader.copy(
      stateRoot = initialWorld.stateRootHash
    )
    val validBlockHeader: BlockHeader = defaultBlockHeader.copy(
      stateRoot = initialWorld.stateRootHash,
      parentHash = validBlockParentHeader.hash,
      beneficiary = minerAddress.bytes,
      receiptsRoot = Account.EmptyStorageRootHash,
      logsBloom = BloomFilter.EmptyBloomFilter,
      gasLimit = defaultGasLimit,
      gasUsed = 0
    )
    val validBlockBodyWithNoTxs: BlockBody = BlockBody(Nil, Nil)

    blockchain.save(validBlockParentHeader)
    blockchain.save(validBlockParentHeader.hash, validBlockBodyWithNoTxs)
    storagesInstance.storages.appStateStorage.putBestBlockNumber(validBlockParentHeader.number)
    storagesInstance.storages.totalDifficultyStorage.put(validBlockParentHeader.hash, 0)

    val validTx: Transaction = defaultTx.copy(
      nonce = initialOriginNonce,
      gasLimit = defaultGasLimit,
      value = defaultValue
    )
    val validStxSignedByOrigin = SignedTransaction.sign(validTx, originKeyPair, Some(blockchainConfig.chainId))
  }

  trait DaoForkTestSetup extends TestSetup {

    lazy val testBlockchain: BlockchainImpl = mock[BlockchainImpl]
    val worldState = mock[InMemoryWorldStateProxy]
    val proDaoBlock = Fixtures.Blocks.ProDaoForkBlock.block

    val supportDaoForkConfig = new DaoForkConfig {
      override val blockExtraData: Option[ByteString] = Some(ByteString("refund extra data"))
      override val range: Int = 10
      override val drainList: Seq[Address] = Seq(Address(1), Address(2), Address(3))
      override val forkBlockHash: ByteString = proDaoBlock.header.hash
      override val forkBlockNumber: BigInt = proDaoBlock.header.number
      override val refundContract: Option[Address] = Some(Address(4))
    }

    val proDaoBlockchainConfig = new BlockchainConfig {
      override val frontierBlockNumber: BigInt = blockchainConfig.frontierBlockNumber
      override val accountStartNonce: UInt256 = blockchainConfig.accountStartNonce
      override val homesteadBlockNumber: BigInt = blockchainConfig.homesteadBlockNumber
      override val difficultyBombPauseBlockNumber: BigInt = blockchainConfig.difficultyBombPauseBlockNumber
      override val difficultyBombRemovalBlockNumber: BigInt = blockchainConfig.difficultyBombRemovalBlockNumber
      override val eip155BlockNumber: BigInt = blockchainConfig.eip155BlockNumber
      override val monetaryPolicyConfig: MonetaryPolicyConfig = blockchainConfig.monetaryPolicyConfig
      override val eip161BlockNumber: BigInt = blockchainConfig.eip161BlockNumber
      override val eip160BlockNumber: BigInt = blockchainConfig.eip160BlockNumber
      override val eip150BlockNumber: BigInt = blockchainConfig.eip150BlockNumber
      override val byzantiumBlockNumber: BigInt = blockchainConfig.byzantiumBlockNumber
      override val constantinopleBlockNumber: BigInt = blockchainConfig.constantinopleBlockNumber
      override val chainId: Byte = 0x01.toByte
      override val difficultyBombContinueBlockNumber: BigInt = blockchainConfig.difficultyBombContinueBlockNumber
      override val daoForkConfig: Option[DaoForkConfig] = Some(supportDaoForkConfig)
      override val customGenesisFileOpt: Option[String] = None
      override val eip106BlockNumber: BigInt= Long.MaxValue
      override val maxCodeSize: Option[BigInt] = None
      val gasTieBreaker: Boolean = false
      val ethCompatibleStorage: Boolean = true
=======
>>>>>>> 1fc15c79
    }
  }
}<|MERGE_RESOLUTION|>--- conflicted
+++ resolved
@@ -3,8 +3,10 @@
 import java.util.concurrent.Executors
 
 import akka.util.ByteString
+import akka.util.ByteString.{ empty => bEmpty }
 import io.iohk.ethereum.Mocks
 import io.iohk.ethereum.Mocks.MockVM
+import io.iohk.ethereum.consensus.Consensus
 import io.iohk.ethereum.consensus.ethash.validators.OmmersValidator
 import io.iohk.ethereum.consensus.validators.std.StdBlockValidator.{ BlockTransactionsHashError, BlockValid }
 import io.iohk.ethereum.consensus.validators.{ Validators, _ }
@@ -12,7 +14,6 @@
 import io.iohk.ethereum.ledger.BlockExecutionError.{ ValidationAfterExecError, ValidationBeforeExecError }
 import io.iohk.ethereum.ledger.Ledger.{ BlockResult, VMImpl }
 import io.iohk.ethereum.network.p2p.messages.PV62.BlockBody
-import io.iohk.ethereum.utils.MonetaryPolicyConfig
 import io.iohk.ethereum.vm._
 import org.bouncycastle.crypto.AsymmetricCipherKeyPair
 import org.bouncycastle.util.encoders.Hex
@@ -100,15 +101,11 @@
       error = Some(OutOfGas)
     ))
 
-<<<<<<< HEAD
-    val blockReward =
-      new BlockRewardCalculator(blockchainConfig.monetaryPolicyConfig, blockchainConfig.byzantiumBlockNumber, blockchainConfig.constantinopleBlockNumber)
-        .calcBlockMinerReward(validBlockHeader.number, 0)
-=======
-    val monetaryPolicyConfig: MonetaryPolicyConfig = blockchainConfig.monetaryPolicyConfig
-    val byzantiumBlockNumber: BigInt = blockchainConfig.byzantiumBlockNumber
-    val blockReward: BigInt = new BlockRewardCalculator(monetaryPolicyConfig, byzantiumBlockNumber).calcBlockMinerReward(validBlockHeader.number, 0)
->>>>>>> 1fc15c79
+    val blockReward: BigInt = new BlockRewardCalculator(
+      blockchainConfig.monetaryPolicyConfig,
+      blockchainConfig.byzantiumBlockNumber,
+      blockchainConfig.constantinopleBlockNumber
+    ).calcBlockMinerReward(validBlockHeader.number, 0)
 
     val changes = Seq(
       minerAddress -> UpdateBalance(UInt256(blockReward)) // Paying miner for block processing
@@ -147,12 +144,12 @@
       error = Some(OutOfGas)
     ))
 
-<<<<<<< HEAD
-    val blockReward = new BlockRewardCalculator(blockchainConfig.monetaryPolicyConfig, blockchainConfig.byzantiumBlockNumber, blockchainConfig.constantinopleBlockNumber)
-=======
-    val blockReward: BigInt = new BlockRewardCalculator(blockchainConfig.monetaryPolicyConfig, blockchainConfig.byzantiumBlockNumber)
->>>>>>> 1fc15c79
-      .calcBlockMinerReward(validBlockHeader.number, 0)
+
+    val blockReward: BigInt = new BlockRewardCalculator(
+      blockchainConfig.monetaryPolicyConfig,
+      blockchainConfig.byzantiumBlockNumber,
+      blockchainConfig.constantinopleBlockNumber
+    ).calcBlockMinerReward(validBlockHeader.number, 0)
 
     val changes = Seq(minerAddress -> UpdateBalance(UInt256(blockReward))) //Paying miner for block processing
     val correctStateRoot: ByteString = applyChanges(validBlockParentHeader.stateRoot, blockchainStorages, changes)
@@ -321,16 +318,15 @@
   }
 
   it should "properly find minimal required gas limit to execute transaction" in new BinarySimulationChopSetup {
-    testGasValues.foreach { minimumRequiredGas =>
+    testGasValues.foreach{minimumRequiredGas =>
       LedgerUtils.binaryChop[TxError](minimalGas, maximalGas)(mockTransaction(minimumRequiredGas)) shouldEqual minimumRequiredGas
-<<<<<<< HEAD
-    )
+    }
   }
 
   it should "properly assign stateRootHash before byzantium block (exclusive)" in new TestSetup {
 
     val tx: Transaction = defaultTx.copy(gasPrice = defaultGasPrice, gasLimit = defaultGasLimit, receivingAddress = None, payload = ByteString.empty)
-    val stx = SignedTransaction.sign(tx, originKeyPair, Some(blockchainConfig.chainId))
+    val stx: SignedTransactionWithSender = SignedTransaction.sign(tx, originKeyPair, Some(blockchainConfig.chainId))
     val header: BlockHeader = defaultBlockHeader.copy(number = blockchainConfig.byzantiumBlockNumber - 1)
 
     val result: Either[BlockExecutionError.TxsExecutionError, BlockResult] =
@@ -345,7 +341,7 @@
   it should "properly assign stateRootHash after byzantium block (inclusive) if operation is a success" in new TestSetup {
 
     val tx: Transaction = defaultTx.copy(gasPrice = defaultGasPrice, gasLimit = defaultGasLimit, receivingAddress = None, payload = ByteString.empty)
-    val stx = SignedTransaction.sign(tx, originKeyPair, Some(blockchainConfig.chainId)).tx
+    val stx: SignedTransaction = SignedTransaction.sign(tx, originKeyPair, Some(blockchainConfig.chainId)).tx
     val header: BlockHeader = defaultBlockHeader.copy(beneficiary = minerAddress.bytes, number = blockchainConfig.byzantiumBlockNumber)
 
     val result: Either[BlockExecutionError.TxsExecutionError, BlockResult] =
@@ -361,10 +357,10 @@
 
     lazy val mockVM = new MockVM(createResult(_, defaultGasLimit, defaultGasLimit, 0, Some(RevertOccurs), bEmpty, defaultsLogs))
 
-    val testConsensus = newTestConsensus(vm = mockVM)
+    val testConsensus: Consensus = newTestConsensus(vm = mockVM)
 
     val tx: Transaction = defaultTx.copy(gasPrice = defaultGasLimit, gasLimit = defaultGasLimit, receivingAddress = None, payload = ByteString.empty)
-    val stx = SignedTransaction.sign(tx, originKeyPair, Some(blockchainConfig.chainId))
+    val stx: SignedTransactionWithSender = SignedTransaction.sign(tx, originKeyPair, Some(blockchainConfig.chainId))
     val header: BlockHeader = defaultBlockHeader.copy(beneficiary = minerAddress.bytes, number = blockchainConfig.byzantiumBlockNumber)
 
     val result: Either[BlockExecutionError.TxsExecutionError, BlockResult] =
@@ -373,148 +369,4 @@
     result shouldBe a[Right[_, BlockResult]]
     result.map(_.receipts.last.postTransactionStateHash shouldBe FailureOutcome)
   }
-
-  trait TestSetup extends SecureRandomBuilder with EphemBlockchainTestSetup {
-    //+ cake overrides
-    // Give a more specific type to Ledger, it is needed by the tests
-    override lazy val ledger: LedgerImpl = newLedger()
-
-    val prep = consensus.blockPreparator
-    //- cake overrides
-
-    val originKeyPair: AsymmetricCipherKeyPair = generateKeyPair(secureRandom)
-    val receiverKeyPair: AsymmetricCipherKeyPair = generateKeyPair(secureRandom)
-    //byte 0 of encoded ECC point indicates that it is uncompressed point, it is part of bouncycastle encoding
-    val originAddress = Address(kec256(originKeyPair.getPublic.asInstanceOf[ECPublicKeyParameters].getQ.getEncoded(false).tail))
-    val receiverAddress = Address(kec256(receiverKeyPair.getPublic.asInstanceOf[ECPublicKeyParameters].getQ.getEncoded(false).tail))
-    val minerAddress = Address(666)
-
-    val defaultBlockHeader = BlockHeader(
-      parentHash = bEmpty,
-      ommersHash = bEmpty,
-      beneficiary = bEmpty,
-      stateRoot = bEmpty,
-      transactionsRoot = bEmpty,
-      receiptsRoot = bEmpty,
-      logsBloom = bEmpty,
-      difficulty = 1000000,
-      number = blockchainConfig.homesteadBlockNumber + 1,
-      gasLimit = 1000000,
-      gasUsed = 0,
-      unixTimestamp = 1486752441,
-      extraData = bEmpty,
-      mixHash = bEmpty,
-      nonce = bEmpty
-    )
-
-    val defaultTx = Transaction(
-      nonce = 42,
-      gasPrice = 1,
-      gasLimit = 90000,
-      receivingAddress = receiverAddress,
-      value = 0,
-      payload = ByteString.empty)
-
-    val defaultLog = TxLogEntry(
-      loggerAddress = originAddress,
-      logTopics = Seq(ByteString(Hex.decode("962cd36cf694aa154c5d3a551f19c98f356d906e96828eeb616e16fae6415738"))),
-      data = ByteString(Hex.decode("1" * 128))
-    )
-
-    val initialOriginBalance: UInt256 = 100000000
-    val initialMinerBalance: UInt256 = 2000000
-
-    val initialOriginNonce = defaultTx.nonce
-
-    val defaultAddressesToDelete = Set(Address(Hex.decode("01")), Address(Hex.decode("02")), Address(Hex.decode("03")))
-    val defaultLogs = Seq(defaultLog.copy(loggerAddress = defaultAddressesToDelete.head))
-    val defaultGasPrice: UInt256 = 10
-    val defaultGasLimit: UInt256 = 1000000
-    val defaultValue: BigInt = 1000
-
-    val emptyWorld = BlockchainImpl(storagesInstance.storages).getWorldStateProxy(-1, UInt256.Zero, None,
-      noEmptyAccounts = false, ethCompatibleStorage = true)
-
-    val worldWithMinerAndOriginAccounts = InMemoryWorldStateProxy.persistState(emptyWorld
-      .saveAccount(originAddress, Account(nonce = UInt256(initialOriginNonce), balance = initialOriginBalance))
-      .saveAccount(receiverAddress, Account(nonce = UInt256(initialOriginNonce), balance = initialOriginBalance))
-      .saveAccount(minerAddress, Account(balance = initialMinerBalance)))
-
-    val initialWorld = InMemoryWorldStateProxy.persistState(
-      defaultAddressesToDelete.foldLeft(worldWithMinerAndOriginAccounts){
-        (recWorld, address) => recWorld.saveAccount(address, Account.empty())
-      }
-    )
-  }
-
-  trait BlockchainSetup extends TestSetup {
-    val blockchainStorages = storagesInstance.storages
-
-    val validBlockParentHeader: BlockHeader = defaultBlockHeader.copy(
-      stateRoot = initialWorld.stateRootHash
-    )
-    val validBlockHeader: BlockHeader = defaultBlockHeader.copy(
-      stateRoot = initialWorld.stateRootHash,
-      parentHash = validBlockParentHeader.hash,
-      beneficiary = minerAddress.bytes,
-      receiptsRoot = Account.EmptyStorageRootHash,
-      logsBloom = BloomFilter.EmptyBloomFilter,
-      gasLimit = defaultGasLimit,
-      gasUsed = 0
-    )
-    val validBlockBodyWithNoTxs: BlockBody = BlockBody(Nil, Nil)
-
-    blockchain.save(validBlockParentHeader)
-    blockchain.save(validBlockParentHeader.hash, validBlockBodyWithNoTxs)
-    storagesInstance.storages.appStateStorage.putBestBlockNumber(validBlockParentHeader.number)
-    storagesInstance.storages.totalDifficultyStorage.put(validBlockParentHeader.hash, 0)
-
-    val validTx: Transaction = defaultTx.copy(
-      nonce = initialOriginNonce,
-      gasLimit = defaultGasLimit,
-      value = defaultValue
-    )
-    val validStxSignedByOrigin = SignedTransaction.sign(validTx, originKeyPair, Some(blockchainConfig.chainId))
-  }
-
-  trait DaoForkTestSetup extends TestSetup {
-
-    lazy val testBlockchain: BlockchainImpl = mock[BlockchainImpl]
-    val worldState = mock[InMemoryWorldStateProxy]
-    val proDaoBlock = Fixtures.Blocks.ProDaoForkBlock.block
-
-    val supportDaoForkConfig = new DaoForkConfig {
-      override val blockExtraData: Option[ByteString] = Some(ByteString("refund extra data"))
-      override val range: Int = 10
-      override val drainList: Seq[Address] = Seq(Address(1), Address(2), Address(3))
-      override val forkBlockHash: ByteString = proDaoBlock.header.hash
-      override val forkBlockNumber: BigInt = proDaoBlock.header.number
-      override val refundContract: Option[Address] = Some(Address(4))
-    }
-
-    val proDaoBlockchainConfig = new BlockchainConfig {
-      override val frontierBlockNumber: BigInt = blockchainConfig.frontierBlockNumber
-      override val accountStartNonce: UInt256 = blockchainConfig.accountStartNonce
-      override val homesteadBlockNumber: BigInt = blockchainConfig.homesteadBlockNumber
-      override val difficultyBombPauseBlockNumber: BigInt = blockchainConfig.difficultyBombPauseBlockNumber
-      override val difficultyBombRemovalBlockNumber: BigInt = blockchainConfig.difficultyBombRemovalBlockNumber
-      override val eip155BlockNumber: BigInt = blockchainConfig.eip155BlockNumber
-      override val monetaryPolicyConfig: MonetaryPolicyConfig = blockchainConfig.monetaryPolicyConfig
-      override val eip161BlockNumber: BigInt = blockchainConfig.eip161BlockNumber
-      override val eip160BlockNumber: BigInt = blockchainConfig.eip160BlockNumber
-      override val eip150BlockNumber: BigInt = blockchainConfig.eip150BlockNumber
-      override val byzantiumBlockNumber: BigInt = blockchainConfig.byzantiumBlockNumber
-      override val constantinopleBlockNumber: BigInt = blockchainConfig.constantinopleBlockNumber
-      override val chainId: Byte = 0x01.toByte
-      override val difficultyBombContinueBlockNumber: BigInt = blockchainConfig.difficultyBombContinueBlockNumber
-      override val daoForkConfig: Option[DaoForkConfig] = Some(supportDaoForkConfig)
-      override val customGenesisFileOpt: Option[String] = None
-      override val eip106BlockNumber: BigInt= Long.MaxValue
-      override val maxCodeSize: Option[BigInt] = None
-      val gasTieBreaker: Boolean = false
-      val ethCompatibleStorage: Boolean = true
-=======
->>>>>>> 1fc15c79
-    }
-  }
 }