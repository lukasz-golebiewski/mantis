--- conflicted
+++ resolved
@@ -369,170 +369,4 @@
     result shouldBe a[Right[_, BlockResult]]
     result.map(_.receipts.last.postTransactionStateHash shouldBe FailureOutcome)
   }
-<<<<<<< HEAD
-
-  trait TestSetup extends SecureRandomBuilder with EphemBlockchainTestSetup {
-    //+ cake overrides
-    // Give a more specific type to Ledger, it is needed by the tests
-    override lazy val ledger: LedgerImpl = newLedger()
-
-    val prep = consensus.blockPreparator
-    //- cake overrides
-
-    val originKeyPair: AsymmetricCipherKeyPair = generateKeyPair(secureRandom)
-    val receiverKeyPair: AsymmetricCipherKeyPair = generateKeyPair(secureRandom)
-    //byte 0 of encoded ECC point indicates that it is uncompressed point, it is part of bouncycastle encoding
-    val originAddress = Address(kec256(originKeyPair.getPublic.asInstanceOf[ECPublicKeyParameters].getQ.getEncoded(false).tail))
-    val receiverAddress = Address(kec256(receiverKeyPair.getPublic.asInstanceOf[ECPublicKeyParameters].getQ.getEncoded(false).tail))
-    val minerAddress = Address(666)
-
-    val defaultBlockHeader = BlockHeader(
-      parentHash = bEmpty,
-      ommersHash = bEmpty,
-      beneficiary = bEmpty,
-      stateRoot = bEmpty,
-      transactionsRoot = bEmpty,
-      receiptsRoot = bEmpty,
-      logsBloom = bEmpty,
-      difficulty = 1000000,
-      number = blockchainConfig.homesteadBlockNumber + 1,
-      gasLimit = 1000000,
-      gasUsed = 0,
-      unixTimestamp = 1486752441,
-      extraData = bEmpty,
-      mixHash = bEmpty,
-      nonce = bEmpty
-    )
-
-    val defaultTx = Transaction(
-      nonce = 42,
-      gasPrice = 1,
-      gasLimit = 90000,
-      receivingAddress = receiverAddress,
-      value = 0,
-      payload = ByteString.empty)
-
-    val defaultLog = TxLogEntry(
-      loggerAddress = originAddress,
-      logTopics = Seq(ByteString(Hex.decode("962cd36cf694aa154c5d3a551f19c98f356d906e96828eeb616e16fae6415738"))),
-      data = ByteString(Hex.decode("1" * 128))
-    )
-
-    val initialOriginBalance: UInt256 = 100000000
-    val initialMinerBalance: UInt256 = 2000000
-
-    val initialOriginNonce = defaultTx.nonce
-
-    val defaultAddressesToDelete = Set(Address(Hex.decode("01")), Address(Hex.decode("02")), Address(Hex.decode("03")))
-    val defaultLogs = Seq(defaultLog.copy(loggerAddress = defaultAddressesToDelete.head))
-    val defaultGasPrice: UInt256 = 10
-    val defaultGasLimit: UInt256 = 1000000
-    val defaultValue: BigInt = 1000
-
-    val emptyWorld = BlockchainImpl(storagesInstance.storages).getWorldStateProxy(-1, UInt256.Zero, None,
-      noEmptyAccounts = false, ethCompatibleStorage = true)
-
-    val worldWithMinerAndOriginAccounts = InMemoryWorldStateProxy.persistState(emptyWorld
-      .saveAccount(originAddress, Account(nonce = UInt256(initialOriginNonce), balance = initialOriginBalance))
-      .saveAccount(receiverAddress, Account(nonce = UInt256(initialOriginNonce), balance = initialOriginBalance))
-      .saveAccount(minerAddress, Account(balance = initialMinerBalance)))
-
-    val initialWorld = InMemoryWorldStateProxy.persistState(
-      defaultAddressesToDelete.foldLeft(worldWithMinerAndOriginAccounts){
-        (recWorld, address) => recWorld.saveAccount(address, Account.empty())
-      }
-    )
-  }
-
-  trait BlockchainSetup extends TestSetup {
-    val blockchainStorages = storagesInstance.storages
-
-    val validBlockParentHeader: BlockHeader = defaultBlockHeader.copy(
-      stateRoot = initialWorld.stateRootHash
-    )
-    val validBlockHeader: BlockHeader = defaultBlockHeader.copy(
-      stateRoot = initialWorld.stateRootHash,
-      parentHash = validBlockParentHeader.hash,
-      beneficiary = minerAddress.bytes,
-      receiptsRoot = Account.EmptyStorageRootHash,
-      logsBloom = BloomFilter.EmptyBloomFilter,
-      gasLimit = defaultGasLimit,
-      gasUsed = 0
-    )
-    val validBlockBodyWithNoTxs: BlockBody = BlockBody(Nil, Nil)
-
-    blockchain.save(validBlockParentHeader)
-    blockchain.save(validBlockParentHeader.hash, validBlockBodyWithNoTxs)
-    storagesInstance.storages.appStateStorage.putBestBlockNumber(validBlockParentHeader.number)
-    storagesInstance.storages.totalDifficultyStorage.put(validBlockParentHeader.hash, 0)
-
-    val validTx: Transaction = defaultTx.copy(
-      nonce = initialOriginNonce,
-      gasLimit = defaultGasLimit,
-      value = defaultValue
-    )
-    val validStxSignedByOrigin = SignedTransaction.sign(validTx, originKeyPair, Some(blockchainConfig.chainId))
-  }
-
-  trait DaoForkTestSetup extends TestSetup {
-
-    lazy val testBlockchain: BlockchainImpl = mock[BlockchainImpl]
-    val worldState = mock[InMemoryWorldStateProxy]
-    val proDaoBlock = Fixtures.Blocks.ProDaoForkBlock.block
-
-    val supportDaoForkConfig = new DaoForkConfig {
-      override val blockExtraData: Option[ByteString] = Some(ByteString("refund extra data"))
-      override val range: Int = 10
-      override val drainList: Seq[Address] = Seq(Address(1), Address(2), Address(3))
-      override val forkBlockHash: ByteString = proDaoBlock.header.hash
-      override val forkBlockNumber: BigInt = proDaoBlock.header.number
-      override val refundContract: Option[Address] = Some(Address(4))
-    }
-
-    val proDaoBlockchainConfig = new BlockchainConfig {
-      override val frontierBlockNumber: BigInt = blockchainConfig.frontierBlockNumber
-      override val accountStartNonce: UInt256 = blockchainConfig.accountStartNonce
-      override val homesteadBlockNumber: BigInt = blockchainConfig.homesteadBlockNumber
-      override val difficultyBombPauseBlockNumber: BigInt = blockchainConfig.difficultyBombPauseBlockNumber
-      override val difficultyBombRemovalBlockNumber: BigInt = blockchainConfig.difficultyBombRemovalBlockNumber
-      override val eip155BlockNumber: BigInt = blockchainConfig.eip155BlockNumber
-      override val monetaryPolicyConfig: MonetaryPolicyConfig = blockchainConfig.monetaryPolicyConfig
-      override val eip161BlockNumber: BigInt = blockchainConfig.eip161BlockNumber
-      override val eip160BlockNumber: BigInt = blockchainConfig.eip160BlockNumber
-      override val eip150BlockNumber: BigInt = blockchainConfig.eip150BlockNumber
-      override val byzantiumBlockNumber: BigInt = blockchainConfig.byzantiumBlockNumber
-      override val chainId: Byte = 0x01.toByte
-      override val networkId: Int = 1
-      override val difficultyBombContinueBlockNumber: BigInt = blockchainConfig.difficultyBombContinueBlockNumber
-      override val daoForkConfig: Option[DaoForkConfig] = Some(supportDaoForkConfig)
-      override val customGenesisFileOpt: Option[String] = None
-      override val eip106BlockNumber: BigInt= Long.MaxValue
-      override val maxCodeSize: Option[BigInt] = None
-      override val bootstrapNodes: Set[String] = Set()
-      val gasTieBreaker: Boolean = false
-      val ethCompatibleStorage: Boolean = true
-    }
-
-    (testBlockchain.getBlockHeaderByHash _).expects(proDaoBlock.header.parentHash).returning(Some(Fixtures.Blocks.DaoParentBlock.header))
-    (testBlockchain.getWorldStateProxy _)
-      .expects(proDaoBlock.header.number, proDaoBlockchainConfig.accountStartNonce, Some(Fixtures.Blocks.DaoParentBlock.header.stateRoot), false, true)
-      .returning(worldState)
-  }
-
-  trait BinarySimulationChopSetup {
-    sealed trait TxError
-    case object TxError extends TxError
-
-    val minimalGas:BigInt = 20000
-    val maximalGas:BigInt = 100000
-    val stepGas: BigInt = 625
-
-    val testGasValues = minimalGas.to(maximalGas, stepGas).toList
-
-    val mockTransaction: BigInt => BigInt => Option[TxError] =
-      minimalWorkingGas => gasLimit => if (gasLimit >= minimalWorkingGas) None else Some(TxError)
-
-  }
-=======
->>>>>>> 8e13be62
 }