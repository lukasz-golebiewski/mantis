--- conflicted
+++ resolved
@@ -14,13 +14,9 @@
       update-nodes-initial-delay = 5.seconds
       update-nodes-interval = 10.seconds
     }
-    rpc.apis = "eth,web3,net,personal,daedalus,debug,qa,checkpointing"
+    rpc.apis = "eth,web3,net,personal,mantis,debug,qa,checkpointing"
   }
 
-<<<<<<< HEAD
-=======
-  network.rpc.apis = "eth,web3,net,personal,mantis,debug,qa,checkpointing"
->>>>>>> 1d7076aa
 
   blockchains {
     network = "test"
