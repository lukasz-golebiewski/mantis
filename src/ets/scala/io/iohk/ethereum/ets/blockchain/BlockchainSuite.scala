--- conflicted
+++ resolved
@@ -1,10 +1,6 @@
 package io.iohk.ethereum.ets.blockchain
 
 import io.iohk.ethereum.ets.common.TestOptions
-<<<<<<< HEAD
-=======
-import io.iohk.ethereum.ledger.BlockExecutionError
->>>>>>> e4d05ebf
 import io.iohk.ethereum.utils.Logger
 import org.scalatest._
 
@@ -16,47 +12,14 @@
 
   //Map of ignored tests, empty set of ignored names means cancellation of whole group
   val ignoredTests: Map[String, Set[String]] = Map(
-<<<<<<< HEAD
-//    "bcForgedTest/bcForkUncle" -> Set("ForkUncle"),
-//    "bcForkStressTest/ForkStressTest"  -> Set.empty,
-//    "bcMultiChainTest/CallContractFromNotBestBlock" -> Set.empty,
-//    "bcMultiChainTest/ChainAtoChainB_blockorder1" -> Set.empty,
-//    "bcMultiChainTest/ChainAtoChainB_blockorder2" -> Set.empty,
-//    "bcMultiChainTest/ChainAtoChainBtoChainA" -> Set.empty,
-//    "bcMultiChainTest/UncleFromSideChain" -> Set.empty,
-//    "bcTotalDifficultyTest/lotsOfBranches" -> Set.empty,
-//    "bcTotalDifficultyTest/lotsOfBranchesOverrideAtTheMiddle"  -> Set.empty,
-//    "bcTotalDifficultyTest/lotsOfLeafs"  -> Set.empty,
-//    "bcTotalDifficultyTest/sideChainWithMoreTransactions" -> Set.empty,
-//    "bcTotalDifficultyTest/uncleBlockAtBlock3afterBlock4" -> Set.empty,
-//    "TransitionTests/bcFrontierToHomestead/blockChainFrontierWithLargerTDvsHomesteadBlockchain"  -> Set.empty,
-//    "TransitionTests/bcFrontierToHomestead/blockChainFrontierWithLargerTDvsHomesteadBlockchain2"  -> Set.empty,
-//    "TransitionTests/bcFrontierToHomestead/HomesteadOverrideFrontier" -> Set.empty
-=======
-    "bcForgedTest/bcForkUncle" -> Set("ForkUncle"),
-    "bcForkStressTest/ForkStressTest"  -> Set.empty,
-    "bcMultiChainTest/CallContractFromNotBestBlock" -> Set.empty,
-    "bcMultiChainTest/ChainAtoChainB_blockorder1" -> Set.empty,
-    "bcMultiChainTest/ChainAtoChainB_blockorder2" -> Set.empty,
-    "bcMultiChainTest/ChainAtoChainBtoChainA" -> Set.empty,
-    "bcMultiChainTest/UncleFromSideChain" -> Set.empty,
-    "bcTotalDifficultyTest/lotsOfBranches" -> Set.empty,
-    "bcTotalDifficultyTest/lotsOfBranchesOverrideAtTheMiddle"  -> Set.empty,
-    "bcTotalDifficultyTest/lotsOfLeafs"  -> Set.empty,
-    "bcTotalDifficultyTest/sideChainWithMoreTransactions" -> Set.empty,
-    "bcTotalDifficultyTest/uncleBlockAtBlock3afterBlock4" -> Set.empty,
-    "TransitionTests/bcFrontierToHomestead/blockChainFrontierWithLargerTDvsHomesteadBlockchain"  -> Set.empty,
-    "TransitionTests/bcFrontierToHomestead/blockChainFrontierWithLargerTDvsHomesteadBlockchain2"  -> Set.empty,
-    "TransitionTests/bcFrontierToHomestead/HomesteadOverrideFrontier" -> Set.empty,
-    // bcHomesteadToDao test are temporarily disabled until the update of Blockchain test suite, because
     // they are failing on older version and success on fresh on. Blockchain test suite should be updated
     // after introduction of EIP684.
     "TransitionTests/bcHomesteadToDao/DaoTransactions" -> Set.empty,
     "TransitionTests/bcHomesteadToDao/DaoTransactions_EmptyTransactionAndForkBlocksAhead" -> Set.empty,
     "TransitionTests/bcHomesteadToDao/DaoTransactions_UncleExtradata" -> Set.empty,
     "TransitionTests/bcHomesteadToDao/DaoTransactions_XBlockm1" -> Set.empty
->>>>>>> e4d05ebf
   )
+
   override def run(testName: Option[String], args: Args): Status = {
     val options = TestOptions(args.configMap)
     val scenarios = BlockchainScenarioLoader.load("ets/BlockchainTests/", options)
