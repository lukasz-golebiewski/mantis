--- conflicted
+++ resolved
@@ -122,16 +122,11 @@
       # Maximum MPT components in a single response message (as a blockchain host)
       max-mpt-components-per-message = 400
 
-<<<<<<< HEAD
-      # Maximum connected peers
-      max-peers = 50
-=======
       # Maximum number of peers this node can connect to
       max-peers = 40
 
       # Maximum number of peers that can connect to this node
       max-incoming-peers = 5
->>>>>>> 454931d5
 
       # Ethereum network identifier:
       # 1 - mainnet, 2 - morden
