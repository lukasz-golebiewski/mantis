--- conflicted
+++ resolved
@@ -125,30 +125,16 @@
 
 trait EthServiceBuilder {
   self: StorageBuilder with
-<<<<<<< HEAD
-    StorageBuilder with
+    BlockChainBuilder with
     BlockGeneratorBuilder with
-    ValidatorsBuilder with
+    PendingTransactionsManagerBuilder with
     LedgerBuilder with
     ValidatorsBuilder with
     BlockchainConfigBuilder with
     KeyStoreBuilder =>
 
-  lazy val ethService = new EthService(
-    storagesInstance.storages,
-    blockGenerator,
-    storagesInstance.storages.appStateStorage,
-    ledger,
-    validators,
-    blockchainConfig,
-    keyStore)
-=======
-    BlockChainBuilder with
-    BlockGeneratorBuilder with
-    PendingTransactionsManagerBuilder =>
-
-  lazy val ethService = new EthService(blockchain, blockGenerator, storagesInstance.storages.appStateStorage, pendingTransactionsManager)
->>>>>>> f36a6535
+  lazy val ethService = new EthService(storagesInstance.storages, blockGenerator, storagesInstance.storages.appStateStorage,
+    ledger, validators, blockchainConfig, keyStore, pendingTransactionsManager)
 }
 
 trait PersonalServiceBuilder {
