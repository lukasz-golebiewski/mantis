--- conflicted
+++ resolved
@@ -59,13 +59,8 @@
         payload, pointSign, signatureRandom, signature) =>
           val receivingAddressOpt = if(receivingAddress.bytes.isEmpty) None else Some(Address(receivingAddress.bytes))
           SignedTransaction(
-<<<<<<< HEAD
-            Transaction(nonce, gasPrice, gasLimit, Address(receivingAddress.bytes), value, payload),
+            Transaction(nonce, gasPrice, gasLimit, receivingAddressOpt, value, payload),
             (pointSign: Int).toByte,
-=======
-            Transaction(nonce, gasPrice, gasLimit, receivingAddressOpt, value, payload),
-            pointSign,
->>>>>>> 39a6434f
             signatureRandom.bytes,
             signature.bytes
           ).getOrElse(throw new Exception("Tx with invalid signature"))
