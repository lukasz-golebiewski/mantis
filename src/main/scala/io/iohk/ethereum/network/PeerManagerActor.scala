package io.iohk.ethereum.network

import java.net.{InetSocketAddress, URI}

import scala.concurrent.ExecutionContext.Implicits.global
import scala.concurrent.duration._
import akka.actor.SupervisorStrategy.Stop
import akka.actor._
import akka.agent.Agent
<<<<<<< HEAD
import io.iohk.ethereum.network.PeerActor.FastSyncHostConfiguration
=======
import io.iohk.ethereum.domain.Blockchain
>>>>>>> 94371b4b
import io.iohk.ethereum.utils.{Config, NodeStatus}

class PeerManagerActor(
    nodeStatusHolder: Agent[NodeStatus],
    peerFactory: (ActorContext, InetSocketAddress) => ActorRef,
    externalSchedulerOpt: Option[Scheduler] = None)
  extends Actor with ActorLogging {

  import PeerManagerActor._
  import Config.Network.Discovery._

  var peers: Map[String, Peer] = Map.empty

  private def scheduler = externalSchedulerOpt getOrElse context.system.scheduler

  scheduler.schedule(0.seconds, bootstrapNodesScanInterval, self, ScanBootstrapNodes)

  override val supervisorStrategy: OneForOneStrategy =
    OneForOneStrategy() {
      case _ => Stop
    }

  override def receive: Receive = {
    case HandlePeerConnection(connection, remoteAddress) =>
      val peer = createPeer(remoteAddress)
      log.info("Peer {} handling incoming peer connection from {}", peer.id, remoteAddress)
      peer.ref ! PeerActor.HandleConnection(connection, remoteAddress)
      sender() ! PeerCreated(peer)

    case ConnectToPeer(uri) =>
      val peer = createPeer(new InetSocketAddress(uri.getHost, uri.getPort))
      peer.ref ! PeerActor.ConnectTo(uri)
      sender() ! PeerCreated(peer)

    case GetPeers =>
      sender() ! PeersResponse(peers.values.toSeq)

    case Terminated(ref) =>
      peers -= ref.path.name

    case ScanBootstrapNodes =>
      val peerAddresses = peers.values.map(_.remoteAddress).toSet
      val nodesToConnect = bootstrapNodes
        .map(new URI(_))
        .filterNot(uri => peerAddresses.contains(new InetSocketAddress(uri.getHost, uri.getPort)))

      if (nodesToConnect.nonEmpty) {
        log.info("Trying to connect to {} bootstrap nodes", nodesToConnect.size)
        nodesToConnect.foreach(self ! ConnectToPeer(_))
      }
  }

  def createPeer(addr: InetSocketAddress): Peer = {
    val ref = peerFactory(context, addr)
    context watch ref
    val peer = Peer(addr, ref)
    peers += peer.id -> peer
    peer
  }

}

object PeerManagerActor {
<<<<<<< HEAD
  def props(nodeStatusHolder: Agent[NodeStatus], fastSyncHostConfiguration: FastSyncHostConfiguration, storage: PeerActor.Storage): Props =
    Props(new PeerManagerActor(nodeStatusHolder, peerFactory(nodeStatusHolder, fastSyncHostConfiguration, storage)))

  def peerFactory(nodeStatusHolder: Agent[NodeStatus], fastSyncHostConfiguration: FastSyncHostConfiguration,
    storage: PeerActor.Storage): (ActorContext, InetSocketAddress) => ActorRef = {
    (ctx, addr) =>
      val id = addr.toString.filterNot(_ == '/')
      ctx.actorOf(PeerActor.props(nodeStatusHolder, fastSyncHostConfiguration, storage), id)
=======
  def props(nodeStatusHolder: Agent[NodeStatus], storage: Blockchain): Props =
    Props(new PeerManagerActor(nodeStatusHolder, peerFactory(nodeStatusHolder, storage)))

  def peerFactory(nodeStatusHolder: Agent[NodeStatus], storage: Blockchain): (ActorContext, InetSocketAddress) => ActorRef = { (ctx, addr) =>
    val id = addr.toString.filterNot(_ == '/')
    ctx.actorOf(PeerActor.props(nodeStatusHolder, storage), id)
>>>>>>> 94371b4b
  }

  case class HandlePeerConnection(connection: ActorRef, remoteAddress: InetSocketAddress)

  case class ConnectToPeer(uri: URI)

  case class Peer(remoteAddress: InetSocketAddress, ref: ActorRef) {
    def id: String = ref.path.name
  }

  case class PeerCreated(peer: Peer)

  case object GetPeers
  case class PeersResponse(peers: Seq[Peer])

  private case object ScanBootstrapNodes
}<|MERGE_RESOLUTION|>--- conflicted
+++ resolved
@@ -7,11 +7,8 @@
 import akka.actor.SupervisorStrategy.Stop
 import akka.actor._
 import akka.agent.Agent
-<<<<<<< HEAD
 import io.iohk.ethereum.network.PeerActor.FastSyncHostConfiguration
-=======
 import io.iohk.ethereum.domain.Blockchain
->>>>>>> 94371b4b
 import io.iohk.ethereum.utils.{Config, NodeStatus}
 
 class PeerManagerActor(
@@ -75,23 +72,14 @@
 }
 
 object PeerManagerActor {
-<<<<<<< HEAD
-  def props(nodeStatusHolder: Agent[NodeStatus], fastSyncHostConfiguration: FastSyncHostConfiguration, storage: PeerActor.Storage): Props =
+  def props(nodeStatusHolder: Agent[NodeStatus], fastSyncHostConfiguration: FastSyncHostConfiguration, storage: Blockchain): Props =
     Props(new PeerManagerActor(nodeStatusHolder, peerFactory(nodeStatusHolder, fastSyncHostConfiguration, storage)))
 
   def peerFactory(nodeStatusHolder: Agent[NodeStatus], fastSyncHostConfiguration: FastSyncHostConfiguration,
-    storage: PeerActor.Storage): (ActorContext, InetSocketAddress) => ActorRef = {
+    storage: Blockchain): (ActorContext, InetSocketAddress) => ActorRef = {
     (ctx, addr) =>
       val id = addr.toString.filterNot(_ == '/')
       ctx.actorOf(PeerActor.props(nodeStatusHolder, fastSyncHostConfiguration, storage), id)
-=======
-  def props(nodeStatusHolder: Agent[NodeStatus], storage: Blockchain): Props =
-    Props(new PeerManagerActor(nodeStatusHolder, peerFactory(nodeStatusHolder, storage)))
-
-  def peerFactory(nodeStatusHolder: Agent[NodeStatus], storage: Blockchain): (ActorContext, InetSocketAddress) => ActorRef = { (ctx, addr) =>
-    val id = addr.toString.filterNot(_ == '/')
-    ctx.actorOf(PeerActor.props(nodeStatusHolder, storage), id)
->>>>>>> 94371b4b
   }
 
   case class HandlePeerConnection(connection: ActorRef, remoteAddress: InetSocketAddress)
