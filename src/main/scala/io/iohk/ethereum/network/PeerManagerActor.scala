package io.iohk.ethereum.network

import java.net.{InetSocketAddress, URI}

import akka.util.Timeout
import io.iohk.ethereum.db.storage._
import io.iohk.ethereum.network.PeerActor.Status.Handshaking
import io.iohk.ethereum.network.PeerManagerActor.PeerConfiguration
import io.iohk.ethereum.network.p2p.messages.WireProtocol.Disconnect
import io.iohk.ethereum.utils.BlockchainConfig

import scala.concurrent.ExecutionContext.Implicits.global
import scala.concurrent.Future
import scala.concurrent.duration._
import akka.actor.SupervisorStrategy.Stop
import akka.actor._
import akka.agent.Agent
import io.iohk.ethereum.domain.Blockchain
<<<<<<< HEAD
import io.iohk.ethereum.network.PeerActor.PeerInfo
import io.iohk.ethereum.network.handshaker.Handshaker
=======
import io.iohk.ethereum.network.p2p.Message
import io.iohk.ethereum.rlp.RLPEncoder
>>>>>>> d3fc55bb
import io.iohk.ethereum.utils.{Config, NodeStatus}

import scala.util.{Failure, Success}

class PeerManagerActor(
    peerConfiguration: PeerConfiguration,
    peerFactory: (ActorContext, InetSocketAddress) => ActorRef,
    externalSchedulerOpt: Option[Scheduler] = None,
    bootstrapNodes: Set[String] = Config.Network.Discovery.bootstrapNodes)
  extends Actor with ActorLogging with Stash {

  import akka.pattern.{ask, pipe}
  import PeerManagerActor._
  import Config.Network.Discovery._

  var peers: Map[PeerId, Peer] = Map.empty

  private def scheduler = externalSchedulerOpt getOrElse context.system.scheduler

  scheduler.schedule(0.seconds, bootstrapNodesScanInterval, self, ScanBootstrapNodes)

  override val supervisorStrategy: OneForOneStrategy =
    OneForOneStrategy() {
      case _ => Stop
    }

  override def receive: Receive = handleCommonMessages orElse {
    case msg: HandlePeerConnection =>
      context become tryingToConnect
      tryDiscardPeersToFreeUpLimit()
        .map(_ => (msg, Success(())))
        .recover { case ex => (msg, Failure(ex)) }
        .pipeTo(self)

    case msg: ConnectToPeer =>
      context become tryingToConnect
      tryDiscardPeersToFreeUpLimit()
        .map(_ => (msg, Success(())))
        .recover { case ex => (msg, Failure(ex)) }
        .pipeTo(self)

    case ScanBootstrapNodes =>
      val peerAddresses = peers.values.map(_.remoteAddress).toSet
      val nodesToConnect = bootstrapNodes
        .map(new URI(_))
        .filterNot(uri => peerAddresses.contains(new InetSocketAddress(uri.getHost, uri.getPort)))

      if (nodesToConnect.nonEmpty) {
        log.info("Trying to connect to {} bootstrap nodes", nodesToConnect.size)
        nodesToConnect.foreach(self ! ConnectToPeer(_))
      }
  }

  def handleCommonMessages: Receive = {
    case GetPeers =>
      getPeers().pipeTo(sender())

    case Terminated(ref) =>
      peers -= PeerId(ref.path.name)
  }

  def tryingToConnect: Receive = handleCommonMessages orElse {
    case _: HandlePeerConnection | _: ConnectToPeer | ScanBootstrapNodes =>
      stash()

    case (HandlePeerConnection(connection, remoteAddress), Success(_)) =>
      context.unbecome()
      val peer = createPeer(remoteAddress)
      peer.ref ! PeerActor.HandleConnection(connection, remoteAddress)
      unstashAll()

    case (HandlePeerConnection(connection, remoteAddress), Failure(_)) =>
      log.info("Maximum number of connected peers reached. Peer {} will be disconnected.", remoteAddress)
      context.unbecome()
      val peer = createPeer(remoteAddress)
      peer.ref ! PeerActor.HandleConnection(connection, remoteAddress)
      peer.ref ! PeerActor.DisconnectPeer(Disconnect.Reasons.TooManyPeers)
      unstashAll()

    case (ConnectToPeer(uri), Success(_)) =>
      context.unbecome()
      val peer = createPeer(new InetSocketAddress(uri.getHost, uri.getPort))
      peer.ref ! PeerActor.ConnectTo(uri)
      unstashAll()

    case (ConnectToPeer(uri), Failure(_)) =>
      log.info("Maximum number of connected peers reached. Not connecting to {}", uri)
      context.unbecome()
      unstashAll()
  }

  def createPeer(addr: InetSocketAddress): Peer = {
    val ref = peerFactory(context, addr)
    context watch ref
    val peer = Peer(addr, ref)
    peers += peer.id -> peer
    peer
  }

  def getPeers(): Future[Peers] = {
    implicit val timeout = Timeout(2.seconds)

    Future.traverse(peers.values) { peer =>
      (peer.ref ? PeerActor.GetStatus)
        .mapTo[PeerActor.StatusResponse]
        .map(sr => (peer, sr.status))
    }.map(r => Peers.apply(r.toMap))
  }

  def tryDiscardPeersToFreeUpLimit(): Future[Unit] = {
    getPeers() flatMap { peers =>
      val peersToPotentiallyDisconnect = peers.peers.filter {
        case (_, Handshaking(numRetries)) if numRetries > 0 => true /* still handshaking and retried at least once */
        case (_, PeerActor.Status.Disconnected) => true /* already disconnected */
        case _ => false
      }

      if (peers.peers.size - peersToPotentiallyDisconnect.size >= peerConfiguration.maxPeers) {
        Future.failed(new RuntimeException("Too many peers"))
      } else {
        val numPeersToDisconnect = (peers.peers.size + 1 - peerConfiguration.maxPeers) max 0

        val peersToDisconnect = peersToPotentiallyDisconnect.toSeq.sortBy {
          case (_, PeerActor.Status.Disconnected) => 0
          case (_, _: Handshaking) => 1
          case _ => 2
        }.take(numPeersToDisconnect)

        peersToDisconnect.foreach { case (p, _) => p.ref ! PeerActor.DisconnectPeer(Disconnect.Reasons.TooManyPeers) }
        Future.successful(())
      }
    }
  }

}

object PeerManagerActor {
  def props(nodeStatusHolder: Agent[NodeStatus],
            peerConfiguration: PeerConfiguration,
            appStateStorage: AppStateStorage,
            blockchain: Blockchain,
            blockchainConfig: BlockchainConfig,
<<<<<<< HEAD
            forkResolverOpt: Option[ForkResolver],
            handshaker: Handshaker[PeerInfo]): Props =
    Props(new PeerManagerActor(peerConfiguration,
      peerFactory(nodeStatusHolder, peerConfiguration, appStateStorage, blockchain, blockchainConfig, forkResolverOpt, handshaker)))
=======
            peerMessageBus: ActorRef): Props =
    Props(new PeerManagerActor(peerConfiguration,
      peerFactory(nodeStatusHolder, peerConfiguration, appStateStorage, blockchain, blockchainConfig, peerMessageBus)))
>>>>>>> d3fc55bb

  def props(nodeStatusHolder: Agent[NodeStatus],
    peerConfiguration: PeerConfiguration,
    appStateStorage: AppStateStorage,
    blockchain: Blockchain,
    blockchainConfig: BlockchainConfig,
    bootstrapNodes: Set[String],
<<<<<<< HEAD
    forkResolverOpt: Option[ForkResolver],
    handshaker: Handshaker[PeerInfo]): Props =
    Props(new PeerManagerActor(peerConfiguration,
      peerFactory = peerFactory(nodeStatusHolder, peerConfiguration, appStateStorage, blockchain, blockchainConfig, forkResolverOpt, handshaker),
      bootstrapNodes = bootstrapNodes)
    )
=======
    peerMessageBus: ActorRef): Props =
    Props(new PeerManagerActor(peerConfiguration,
      peerFactory = peerFactory(nodeStatusHolder, peerConfiguration, appStateStorage, blockchain,
        blockchainConfig, peerMessageBus), bootstrapNodes = bootstrapNodes))
>>>>>>> d3fc55bb

  def peerFactory(nodeStatusHolder: Agent[NodeStatus],
                  peerConfiguration: PeerConfiguration,
                  appStateStorage: AppStateStorage,
                  blockchain: Blockchain,
                  blockchainConfig: BlockchainConfig,
<<<<<<< HEAD
                  forkResolverOpt: Option[ForkResolver],
                  handshaker: Handshaker[PeerInfo]): (ActorContext, InetSocketAddress) => ActorRef = {
    (ctx, addr) =>
      val id = addr.toString.filterNot(_ == '/')
      ctx.actorOf(
        PeerActor.props(nodeStatusHolder, peerConfiguration, appStateStorage, blockchain, forkResolverOpt, handshaker),
        id
      )
=======
                 peerMessageBus: ActorRef): (ActorContext, InetSocketAddress) => ActorRef = {
    (ctx, addr) =>
      val id = addr.toString.filterNot(_ == '/')
      val forkResolverOpt =
        if (blockchainConfig.customGenesisFileOpt.isDefined) None
        else Some(new ForkResolver.EtcForkResolver(blockchainConfig))
      ctx.actorOf(PeerActor.props(nodeStatusHolder, peerConfiguration, appStateStorage, blockchain, peerMessageBus, forkResolverOpt), id)
>>>>>>> d3fc55bb
  }

  trait PeerConfiguration {
    val connectRetryDelay: FiniteDuration
    val connectMaxRetries: Int
    val disconnectPoisonPillTimeout: FiniteDuration
    val waitForHelloTimeout: FiniteDuration
    val waitForStatusTimeout: FiniteDuration
    val waitForChainCheckTimeout: FiniteDuration
    val fastSyncHostConfiguration: FastSyncHostConfiguration
    val maxPeers: Int
    val networkId: Int
  }

  trait FastSyncHostConfiguration {
    val maxBlocksHeadersPerMessage: Int
    val maxBlocksBodiesPerMessage: Int
    val maxReceiptsPerMessage: Int
    val maxMptComponentsPerMessage: Int
  }

  case class HandlePeerConnection(connection: ActorRef, remoteAddress: InetSocketAddress)

  case class ConnectToPeer(uri: URI)

  case object GetPeers
  case class Peers(peers: Map[Peer, PeerActor.Status]) {
    def handshaked: Map[Peer, PeerActor.Status.Handshaked] =
      peers.collect { case (p, h: PeerActor.Status.Handshaked) => (p, h) }
  }

  private case object ScanBootstrapNodes
}<|MERGE_RESOLUTION|>--- conflicted
+++ resolved
@@ -16,13 +16,8 @@
 import akka.actor._
 import akka.agent.Agent
 import io.iohk.ethereum.domain.Blockchain
-<<<<<<< HEAD
 import io.iohk.ethereum.network.PeerActor.PeerInfo
 import io.iohk.ethereum.network.handshaker.Handshaker
-=======
-import io.iohk.ethereum.network.p2p.Message
-import io.iohk.ethereum.rlp.RLPEncoder
->>>>>>> d3fc55bb
 import io.iohk.ethereum.utils.{Config, NodeStatus}
 
 import scala.util.{Failure, Success}
@@ -164,61 +159,41 @@
             peerConfiguration: PeerConfiguration,
             appStateStorage: AppStateStorage,
             blockchain: Blockchain,
-            blockchainConfig: BlockchainConfig,
-<<<<<<< HEAD
+            peerMessageBus: ActorRef,
             forkResolverOpt: Option[ForkResolver],
             handshaker: Handshaker[PeerInfo]): Props =
     Props(new PeerManagerActor(peerConfiguration,
-      peerFactory(nodeStatusHolder, peerConfiguration, appStateStorage, blockchain, blockchainConfig, forkResolverOpt, handshaker)))
-=======
-            peerMessageBus: ActorRef): Props =
+      peerFactory(nodeStatusHolder, peerConfiguration, appStateStorage, blockchain, peerMessageBus,
+        forkResolverOpt, handshaker)))
+
+  def props(nodeStatusHolder: Agent[NodeStatus],
+            peerConfiguration: PeerConfiguration,
+            appStateStorage: AppStateStorage,
+            blockchain: Blockchain,
+            bootstrapNodes: Set[String],
+            peerMessageBus: ActorRef,
+            forkResolverOpt: Option[ForkResolver],
+            handshaker: Handshaker[PeerInfo]): Props =
     Props(new PeerManagerActor(peerConfiguration,
-      peerFactory(nodeStatusHolder, peerConfiguration, appStateStorage, blockchain, blockchainConfig, peerMessageBus)))
->>>>>>> d3fc55bb
-
-  def props(nodeStatusHolder: Agent[NodeStatus],
-    peerConfiguration: PeerConfiguration,
-    appStateStorage: AppStateStorage,
-    blockchain: Blockchain,
-    blockchainConfig: BlockchainConfig,
-    bootstrapNodes: Set[String],
-<<<<<<< HEAD
-    forkResolverOpt: Option[ForkResolver],
-    handshaker: Handshaker[PeerInfo]): Props =
-    Props(new PeerManagerActor(peerConfiguration,
-      peerFactory = peerFactory(nodeStatusHolder, peerConfiguration, appStateStorage, blockchain, blockchainConfig, forkResolverOpt, handshaker),
+      peerFactory = peerFactory(nodeStatusHolder, peerConfiguration, appStateStorage, blockchain,
+        peerMessageBus, forkResolverOpt, handshaker),
       bootstrapNodes = bootstrapNodes)
     )
-=======
-    peerMessageBus: ActorRef): Props =
-    Props(new PeerManagerActor(peerConfiguration,
-      peerFactory = peerFactory(nodeStatusHolder, peerConfiguration, appStateStorage, blockchain,
-        blockchainConfig, peerMessageBus), bootstrapNodes = bootstrapNodes))
->>>>>>> d3fc55bb
 
   def peerFactory(nodeStatusHolder: Agent[NodeStatus],
                   peerConfiguration: PeerConfiguration,
                   appStateStorage: AppStateStorage,
                   blockchain: Blockchain,
-                  blockchainConfig: BlockchainConfig,
-<<<<<<< HEAD
+                  peerMessageBus: ActorRef,
                   forkResolverOpt: Option[ForkResolver],
                   handshaker: Handshaker[PeerInfo]): (ActorContext, InetSocketAddress) => ActorRef = {
     (ctx, addr) =>
       val id = addr.toString.filterNot(_ == '/')
       ctx.actorOf(
-        PeerActor.props(nodeStatusHolder, peerConfiguration, appStateStorage, blockchain, forkResolverOpt, handshaker),
+        PeerActor.props(nodeStatusHolder, peerConfiguration, appStateStorage, blockchain, peerMessageBus,
+          forkResolverOpt, handshaker),
         id
       )
-=======
-                 peerMessageBus: ActorRef): (ActorContext, InetSocketAddress) => ActorRef = {
-    (ctx, addr) =>
-      val id = addr.toString.filterNot(_ == '/')
-      val forkResolverOpt =
-        if (blockchainConfig.customGenesisFileOpt.isDefined) None
-        else Some(new ForkResolver.EtcForkResolver(blockchainConfig))
-      ctx.actorOf(PeerActor.props(nodeStatusHolder, peerConfiguration, appStateStorage, blockchain, peerMessageBus, forkResolverOpt), id)
->>>>>>> d3fc55bb
   }
 
   trait PeerConfiguration {
