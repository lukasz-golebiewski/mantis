package io.iohk.ethereum.network

import java.net.{InetSocketAddress, URI}

import akka.util.Timeout
import io.iohk.ethereum.db.storage._
import io.iohk.ethereum.network.PeerActor.Status.Handshaking
import io.iohk.ethereum.network.PeerManagerActor.PeerConfiguration
import io.iohk.ethereum.network.p2p.messages.WireProtocol.Disconnect
import io.iohk.ethereum.utils.BlockchainConfig

import scala.concurrent.ExecutionContext.Implicits.global
import scala.concurrent.Future
import scala.concurrent.duration._
import akka.actor.SupervisorStrategy.Stop
import akka.actor._
import akka.agent.Agent
import io.iohk.ethereum.domain.Blockchain
<<<<<<< HEAD
import io.iohk.ethereum.network.PeerActor.PeerInfo
import io.iohk.ethereum.network.handshaker.Handshaker
=======
import io.iohk.ethereum.network.EtcMessageHandler.EtcPeerInfo
>>>>>>> ea922596
import io.iohk.ethereum.utils.{Config, NodeStatus}

import scala.util.{Failure, Success}

class PeerManagerActor(
    peerConfiguration: PeerConfiguration,
    peerFactory: (ActorContext, InetSocketAddress) => ActorRef,
    externalSchedulerOpt: Option[Scheduler] = None,
    bootstrapNodes: Set[String] = Config.Network.Discovery.bootstrapNodes)
  extends Actor with ActorLogging with Stash {

  import akka.pattern.{ask, pipe}
  import PeerManagerActor._
  import Config.Network.Discovery._

  var peers: Map[PeerId, Peer] = Map.empty

  private def scheduler = externalSchedulerOpt getOrElse context.system.scheduler

  scheduler.schedule(0.seconds, bootstrapNodesScanInterval, self, ScanBootstrapNodes)

  override val supervisorStrategy: OneForOneStrategy =
    OneForOneStrategy() {
      case _ => Stop
    }

  override def receive: Receive = handleCommonMessages orElse {
    case msg: HandlePeerConnection =>
      context become tryingToConnect
      tryDiscardPeersToFreeUpLimit()
        .map(_ => (msg, Success(())))
        .recover { case ex => (msg, Failure(ex)) }
        .pipeTo(self)

    case msg: ConnectToPeer =>
      context become tryingToConnect
      tryDiscardPeersToFreeUpLimit()
        .map(_ => (msg, Success(())))
        .recover { case ex => (msg, Failure(ex)) }
        .pipeTo(self)

    case ScanBootstrapNodes =>
      val peerAddresses = peers.values.map(_.remoteAddress).toSet
      val nodesToConnect = bootstrapNodes
        .map(new URI(_))
        .filterNot(uri => peerAddresses.contains(new InetSocketAddress(uri.getHost, uri.getPort)))

      if (nodesToConnect.nonEmpty) {
        log.info("Trying to connect to {} bootstrap nodes", nodesToConnect.size)
        nodesToConnect.foreach(self ! ConnectToPeer(_))
      }
  }

  def handleCommonMessages: Receive = {
    case GetPeers =>
      getPeers().pipeTo(sender())

    case Terminated(ref) =>
      peers -= PeerId(ref.path.name)
  }

  def tryingToConnect: Receive = handleCommonMessages orElse {
    case _: HandlePeerConnection | _: ConnectToPeer | ScanBootstrapNodes =>
      stash()

    case (HandlePeerConnection(connection, remoteAddress), Success(_)) =>
      context.unbecome()
      val peer = createPeer(remoteAddress)
      peer.ref ! PeerActor.HandleConnection(connection, remoteAddress)
      unstashAll()

    case (HandlePeerConnection(connection, remoteAddress), Failure(_)) =>
      log.info("Maximum number of connected peers reached. Peer {} will be disconnected.", remoteAddress)
      context.unbecome()
      val peer = createPeer(remoteAddress)
      peer.ref ! PeerActor.HandleConnection(connection, remoteAddress)
      peer.ref ! PeerActor.DisconnectPeer(Disconnect.Reasons.TooManyPeers)
      unstashAll()

    case (ConnectToPeer(uri), Success(_)) =>
      context.unbecome()
      val peer = createPeer(new InetSocketAddress(uri.getHost, uri.getPort))
      peer.ref ! PeerActor.ConnectTo(uri)
      unstashAll()

    case (ConnectToPeer(uri), Failure(_)) =>
      log.info("Maximum number of connected peers reached. Not connecting to {}", uri)
      context.unbecome()
      unstashAll()
  }

  def createPeer(addr: InetSocketAddress): Peer = {
    val ref = peerFactory(context, addr)
    context watch ref
    val peer = Peer(addr, ref)
    peers += peer.id -> peer
    peer
  }

  def getPeers(): Future[Peers] = {
    implicit val timeout = Timeout(2.seconds)

    Future.traverse(peers.values) { peer =>
      (peer.ref ? PeerActor.GetStatus)
        .mapTo[PeerActor.StatusResponse]
        .map(sr => (peer, sr.status))
    }.map(r => Peers.apply(r.toMap))
  }

  def tryDiscardPeersToFreeUpLimit(): Future[Unit] = {
    getPeers() flatMap { peers =>
      val peersToPotentiallyDisconnect = peers.peers.filter {
        case (_, Handshaking(numRetries)) if numRetries > 0 => true /* still handshaking and retried at least once */
        case (_, PeerActor.Status.Disconnected) => true /* already disconnected */
        case _ => false
      }

      if (peers.peers.size - peersToPotentiallyDisconnect.size >= peerConfiguration.maxPeers) {
        Future.failed(new RuntimeException("Too many peers"))
      } else {
        val numPeersToDisconnect = (peers.peers.size + 1 - peerConfiguration.maxPeers) max 0

        val peersToDisconnect = peersToPotentiallyDisconnect.toSeq.sortBy {
          case (_, PeerActor.Status.Disconnected) => 0
          case (_, _: Handshaking) => 1
          case _ => 2
        }.take(numPeersToDisconnect)

        peersToDisconnect.foreach { case (p, _) => p.ref ! PeerActor.DisconnectPeer(Disconnect.Reasons.TooManyPeers) }
        Future.successful(())
      }
    }
  }

}

object PeerManagerActor {
  def props(nodeStatusHolder: Agent[NodeStatus],
            peerConfiguration: PeerConfiguration,
            appStateStorage: AppStateStorage,
            blockchain: Blockchain,
            peerMessageBus: ActorRef,
            forkResolverOpt: Option[ForkResolver],
            handshaker: Handshaker[PeerInfo]): Props =
    Props(new PeerManagerActor(peerConfiguration,
      peerFactory(nodeStatusHolder, peerConfiguration, appStateStorage, blockchain, peerMessageBus,
        forkResolverOpt, handshaker)))

  def props(nodeStatusHolder: Agent[NodeStatus],
            peerConfiguration: PeerConfiguration,
            appStateStorage: AppStateStorage,
            blockchain: Blockchain,
            bootstrapNodes: Set[String],
            peerMessageBus: ActorRef,
            forkResolverOpt: Option[ForkResolver],
            handshaker: Handshaker[PeerInfo]): Props =
    Props(new PeerManagerActor(peerConfiguration,
      peerFactory = peerFactory(nodeStatusHolder, peerConfiguration, appStateStorage, blockchain,
        peerMessageBus, forkResolverOpt, handshaker),
      bootstrapNodes = bootstrapNodes)
    )

  def peerFactory(nodeStatusHolder: Agent[NodeStatus],
                  peerConfiguration: PeerConfiguration,
                  appStateStorage: AppStateStorage,
                  blockchain: Blockchain,
                  peerMessageBus: ActorRef,
                  forkResolverOpt: Option[ForkResolver],
                  handshaker: Handshaker[PeerInfo]): (ActorContext, InetSocketAddress) => ActorRef = {
    (ctx, addr) =>
      val id = addr.toString.filterNot(_ == '/')
<<<<<<< HEAD
      ctx.actorOf(
        PeerActor.props(nodeStatusHolder, peerConfiguration, appStateStorage, blockchain, peerMessageBus,
          forkResolverOpt, handshaker),
        id
      )
=======
      val forkResolverOpt =
        if (blockchainConfig.customGenesisFileOpt.isDefined) None
        else Some(new ForkResolver.EtcForkResolver(blockchainConfig))
      val messageHandlerBuilder: (EtcPeerInfo, Peer) => MessageHandler[EtcPeerInfo, EtcPeerInfo] =
        (initialPeerInfo, peer) =>
          EtcMessageHandler(peer, initialPeerInfo, forkResolverOpt, appStateStorage, peerConfiguration, blockchain)
      ctx.actorOf(PeerActor.props(addr, nodeStatusHolder, peerConfiguration, appStateStorage, blockchain,
        peerMessageBus, forkResolverOpt, messageHandlerBuilder), id)
>>>>>>> ea922596
  }

  trait PeerConfiguration {
    val connectRetryDelay: FiniteDuration
    val connectMaxRetries: Int
    val disconnectPoisonPillTimeout: FiniteDuration
    val waitForHelloTimeout: FiniteDuration
    val waitForStatusTimeout: FiniteDuration
    val waitForChainCheckTimeout: FiniteDuration
    val fastSyncHostConfiguration: FastSyncHostConfiguration
    val maxPeers: Int
    val networkId: Int
  }

  trait FastSyncHostConfiguration {
    val maxBlocksHeadersPerMessage: Int
    val maxBlocksBodiesPerMessage: Int
    val maxReceiptsPerMessage: Int
    val maxMptComponentsPerMessage: Int
  }

  case class HandlePeerConnection(connection: ActorRef, remoteAddress: InetSocketAddress)

  case class ConnectToPeer(uri: URI)

  case object GetPeers
  case class Peers(peers: Map[Peer, PeerActor.Status]) {
    def handshaked: Map[Peer, PeerActor.Status.Handshaked] =
      peers.collect { case (p, h: PeerActor.Status.Handshaked) => (p, h) }
  }

  private case object ScanBootstrapNodes
}<|MERGE_RESOLUTION|>--- conflicted
+++ resolved
@@ -7,7 +7,6 @@
 import io.iohk.ethereum.network.PeerActor.Status.Handshaking
 import io.iohk.ethereum.network.PeerManagerActor.PeerConfiguration
 import io.iohk.ethereum.network.p2p.messages.WireProtocol.Disconnect
-import io.iohk.ethereum.utils.BlockchainConfig
 
 import scala.concurrent.ExecutionContext.Implicits.global
 import scala.concurrent.Future
@@ -16,12 +15,8 @@
 import akka.actor._
 import akka.agent.Agent
 import io.iohk.ethereum.domain.Blockchain
-<<<<<<< HEAD
-import io.iohk.ethereum.network.PeerActor.PeerInfo
+import io.iohk.ethereum.network.EtcMessageHandler.EtcPeerInfo
 import io.iohk.ethereum.network.handshaker.Handshaker
-=======
-import io.iohk.ethereum.network.EtcMessageHandler.EtcPeerInfo
->>>>>>> ea922596
 import io.iohk.ethereum.utils.{Config, NodeStatus}
 
 import scala.util.{Failure, Success}
@@ -165,7 +160,7 @@
             blockchain: Blockchain,
             peerMessageBus: ActorRef,
             forkResolverOpt: Option[ForkResolver],
-            handshaker: Handshaker[PeerInfo]): Props =
+            handshaker: Handshaker[EtcPeerInfo]): Props =
     Props(new PeerManagerActor(peerConfiguration,
       peerFactory(nodeStatusHolder, peerConfiguration, appStateStorage, blockchain, peerMessageBus,
         forkResolverOpt, handshaker)))
@@ -177,7 +172,7 @@
             bootstrapNodes: Set[String],
             peerMessageBus: ActorRef,
             forkResolverOpt: Option[ForkResolver],
-            handshaker: Handshaker[PeerInfo]): Props =
+            handshaker: Handshaker[EtcPeerInfo]): Props =
     Props(new PeerManagerActor(peerConfiguration,
       peerFactory = peerFactory(nodeStatusHolder, peerConfiguration, appStateStorage, blockchain,
         peerMessageBus, forkResolverOpt, handshaker),
@@ -190,25 +185,14 @@
                   blockchain: Blockchain,
                   peerMessageBus: ActorRef,
                   forkResolverOpt: Option[ForkResolver],
-                  handshaker: Handshaker[PeerInfo]): (ActorContext, InetSocketAddress) => ActorRef = {
+                  handshaker: Handshaker[EtcPeerInfo]): (ActorContext, InetSocketAddress) => ActorRef = {
     (ctx, addr) =>
       val id = addr.toString.filterNot(_ == '/')
-<<<<<<< HEAD
-      ctx.actorOf(
-        PeerActor.props(nodeStatusHolder, peerConfiguration, appStateStorage, blockchain, peerMessageBus,
-          forkResolverOpt, handshaker),
-        id
-      )
-=======
-      val forkResolverOpt =
-        if (blockchainConfig.customGenesisFileOpt.isDefined) None
-        else Some(new ForkResolver.EtcForkResolver(blockchainConfig))
       val messageHandlerBuilder: (EtcPeerInfo, Peer) => MessageHandler[EtcPeerInfo, EtcPeerInfo] =
         (initialPeerInfo, peer) =>
           EtcMessageHandler(peer, initialPeerInfo, forkResolverOpt, appStateStorage, peerConfiguration, blockchain)
-      ctx.actorOf(PeerActor.props(addr, nodeStatusHolder, peerConfiguration, appStateStorage, blockchain,
-        peerMessageBus, forkResolverOpt, messageHandlerBuilder), id)
->>>>>>> ea922596
+      ctx.actorOf(PeerActor.props(addr, nodeStatusHolder, peerConfiguration, peerMessageBus,
+        handshaker, messageHandlerBuilder), id)
   }
 
   trait PeerConfiguration {
