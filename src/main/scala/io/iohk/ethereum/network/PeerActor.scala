package io.iohk.ethereum.network

import java.net.{InetSocketAddress, URI}

import io.iohk.ethereum.network.PeerManagerActor.PeerConfiguration

import scala.concurrent.duration._
import akka.actor._
import akka.agent.Agent
import akka.util.ByteString
import io.iohk.ethereum.domain.Blockchain
import io.iohk.ethereum.network.PeerActor.Status._
import io.iohk.ethereum.network.p2p._
import io.iohk.ethereum.network.p2p.messages.PV62.{BlockHeaders, GetBlockHeaders, _}
import io.iohk.ethereum.network.p2p.messages.WireProtocol._
import io.iohk.ethereum.network.p2p.messages.{Versions, CommonMessages => msg}
import io.iohk.ethereum.network.rlpx.RLPxConnectionHandler
import io.iohk.ethereum.utils.{Config, NodeStatus, ServerStatus}
import io.iohk.ethereum.db.storage._
<<<<<<< HEAD
import io.iohk.ethereum.network.EtcMessageHandler.EtcPeerInfo
import io.iohk.ethereum.network.MessageHandler.MessageAction.TransmitMessage
import io.iohk.ethereum.network.MessageHandler.MessageHandlingResult
import io.iohk.ethereum.network.p2p.messages.CommonMessages.NewBlock
=======
import io.iohk.ethereum.network.p2p.messages.CommonMessages.NewBlock.NewBlockEnc
import io.iohk.ethereum.network.p2p.messages.PV62.BlockHeaders.BlockHeadersEnc
import io.iohk.ethereum.network.p2p.messages.PV62.NewBlockHashes.NewBlockHashesEnc
>>>>>>> 6af973b6
import io.iohk.ethereum.network.PeerMessageBusActor.{MessageFromPeer, Publish}
import org.spongycastle.crypto.AsymmetricCipherKeyPair


/**
  * Peer actor is responsible for initiating and handling high-level connection with peer.
  * It creates child RLPxConnectionActor for handling underlying RLPx communication.
  * Once RLPx connection is established it proceeds with protocol handshake (i.e `Hello`
  * and `Status` exchange).
  * Once that's done it can send/receive messages with peer (HandshakedHandler.receive).
  */
//FIXME: MessageHandler type should be configurable, this is dependant on PR 185
class PeerActor(
    peerAddress: InetSocketAddress,
    nodeStatusHolder: Agent[NodeStatus],
    rlpxConnectionFactory: ActorContext => ActorRef,
    val peerConfiguration: PeerConfiguration,
    appStateStorage: AppStateStorage,
    val blockchain: Blockchain,
    peerMessageBus: ActorRef,
    externalSchedulerOpt: Option[Scheduler] = None,
    forkResolverOpt: Option[ForkResolver],
    messageHandlerBuilder: (EtcPeerInfo, Peer) => MessageHandler[EtcPeerInfo, EtcPeerInfo])
  extends Actor with ActorLogging with Stash {

  import PeerActor._
  import context.{dispatcher, system}

  def scheduler: Scheduler = externalSchedulerOpt getOrElse system.scheduler

  val P2pVersion = 4

  val peerId: PeerId = PeerId(self.path.name)
  val peer: Peer = Peer(peerAddress, self)

  override def receive: Receive = waitingForInitialCommand

  def waitingForInitialCommand: Receive = stashMessages orElse {
    case HandleConnection(connection, remoteAddress) =>
      val rlpxConnection = createRlpxConnection(remoteAddress, None)
      rlpxConnection.ref ! RLPxConnectionHandler.HandleConnection(connection)
      context become waitingForConnectionResult(rlpxConnection)

    case ConnectTo(uri) =>
      val rlpxConnection = createRlpxConnection(new InetSocketAddress(uri.getHost, uri.getPort), Some(uri))
      rlpxConnection.ref ! RLPxConnectionHandler.ConnectTo(uri)
      context become waitingForConnectionResult(rlpxConnection)

    case GetStatus => sender() ! StatusResponse(Idle)
  }

  def createRlpxConnection(remoteAddress: InetSocketAddress, uriOpt: Option[URI]): RLPxConnection = {
    val ref = rlpxConnectionFactory(context)
    context watch ref
    RLPxConnection(ref, remoteAddress, uriOpt)
  }

  def waitingForConnectionResult(rlpxConnection: RLPxConnection, numRetries: Int = 0): Receive =
    handleTerminated(rlpxConnection) orElse stashMessages orElse {
    case RLPxConnectionHandler.ConnectionEstablished =>
      log.info("RLPx connection established, sending Hello")
      rlpxConnection.sendMessage(createHelloMsg())
      val timeout = scheduler.scheduleOnce(3.seconds, self, ProtocolHandshakeTimeout)
      context become waitingForHello(rlpxConnection, timeout, numRetries)

    case RLPxConnectionHandler.ConnectionFailed =>
      log.warning("Failed to establish RLPx connection")
      rlpxConnection.uriOpt match {
        case Some(uri) if numRetries < peerConfiguration.connectMaxRetries =>
          context unwatch rlpxConnection.ref
          scheduleConnectRetry(uri, numRetries)
        case Some(uri) =>
          log.warning("No more reconnect attempts left, removing peer")
          context stop self
        case None =>
          log.warning("Connection was initiated by remote peer, not attempting to reconnect")
          context stop self
      }

    case GetStatus => sender() ! StatusResponse(Connecting)
  }

  private def createHelloMsg(): Hello = {
    val nodeStatus = nodeStatusHolder()
    val listenPort = nodeStatus.serverStatus match {
      case ServerStatus.Listening(address) => address.getPort
      case ServerStatus.NotListening => 0
    }
    Hello(
      p2pVersion = P2pVersion,
      clientId = Config.clientId,
      capabilities = Seq(Capability("eth", Versions.PV63.toByte)),
      listenPort = listenPort,
      nodeId = ByteString(nodeStatus.nodeId))
  }

  private def scheduleConnectRetry(uri: URI, numRetries: Int): Unit = {
    log.info("Scheduling connection retry in {}", peerConfiguration.connectRetryDelay)
    scheduler.scheduleOnce(peerConfiguration.connectRetryDelay, self, RetryConnectionTimeout)
    context become {
      case RetryConnectionTimeout => reconnect(uri, numRetries + 1)
      case GetStatus => sender() ! StatusResponse(Connecting)
    }
  }

  def waitingForHello(rlpxConnection: RLPxConnection, timeout: Cancellable, numRetries: Int): Receive =
    handleTerminated(rlpxConnection) orElse
    handleDisconnectMsg orElse stashMessages orElse {
    case RLPxConnectionHandler.MessageReceived(hello: Hello) =>
      log.info("Protocol handshake finished with peer ({})", hello)
      timeout.cancel()
      if (hello.capabilities.contains(Capability("eth", Versions.PV63.toByte))) {
        rlpxConnection.sendMessage(createStatusMsg())
        val statusTimeout = scheduler.scheduleOnce(peerConfiguration.waitForStatusTimeout, self, StatusReceiveTimeout)
        context become waitingForNodeStatus(rlpxConnection, statusTimeout)
      } else {
        log.warning("Connected peer does not support eth {} protocol. Disconnecting.", Versions.PV63.toByte)
        disconnectFromPeer(rlpxConnection, Disconnect.Reasons.IncompatibleP2pProtocolVersion)
      }

    case ProtocolHandshakeTimeout =>
      log.warning("Timeout while waiting for Hello")
      disconnectFromPeer(rlpxConnection, Disconnect.Reasons.TimeoutOnReceivingAMessage)

    case GetStatus => sender() ! StatusResponse(Handshaking(numRetries))
  }

  private def getBestBlockHeader() = {
    val bestBlockNumber = appStateStorage.getBestBlockNumber()
    blockchain.getBlockHeaderByNumber(bestBlockNumber).getOrElse(blockchain.genesisHeader)
  }

  private def createStatusMsg(): msg.Status = {
    val bestBlockHeader = getBestBlockHeader()
    msg.Status(
      protocolVersion = Versions.PV63,
      networkId = peerConfiguration.networkId,
      totalDifficulty = bestBlockHeader.difficulty,
      bestHash = bestBlockHeader.hash,
      genesisHash = blockchain.genesisHeader.hash)
  }

  def waitingForNodeStatus(rlpxConnection: RLPxConnection, timeout: Cancellable): Receive =
    handleTerminated(rlpxConnection) orElse
    handleDisconnectMsg orElse handlePingMsg(rlpxConnection) orElse stashMessages orElse {
    case RLPxConnectionHandler.MessageReceived(status: msg.Status) =>
      timeout.cancel()
      log.info("Peer returned status ({})", status)

      forkResolverOpt match {
        case Some(forkResolver) =>
          rlpxConnection.sendMessage(GetBlockHeaders(Left(forkResolver.forkBlockNumber), maxHeaders = 1, skip = 0, reverse = false))
          val timeout = scheduler.scheduleOnce(peerConfiguration.waitForChainCheckTimeout, self, ForkHeaderReceiveTimeout)
          context become waitingForForkHeader(rlpxConnection, status, timeout, forkResolver)
        case None =>
          startMessageHandler(rlpxConnection, status, 0, true)
      }

    case StatusReceiveTimeout =>
      log.warning("Timeout while waiting status")
      disconnectFromPeer(rlpxConnection, Disconnect.Reasons.TimeoutOnReceivingAMessage)

    case GetStatus => sender() ! StatusResponse(Handshaking(0))
  }

  def waitingForForkHeader(rlpxConnection: RLPxConnection, remoteStatus: msg.Status, timeout: Cancellable,
                           forkResolver: ForkResolver): Receive =
    handleTerminated(rlpxConnection) orElse
    handleDisconnectMsg orElse handlePingMsg(rlpxConnection) orElse
    handlePeerChainCheck(rlpxConnection, forkResolver) orElse stashMessages orElse {

    case RLPxConnectionHandler.MessageReceived(msg @ BlockHeaders(blockHeaders)) =>
      timeout.cancel()

      val forkBlockHeaderOpt = blockHeaders.find(_.number == forkResolver.forkBlockNumber)

      forkBlockHeaderOpt match {
        case Some(forkBlockHeader) =>
          val fork = forkResolver.recognizeFork(forkBlockHeader)

          log.info("Peer is running the {} fork", fork)

          if (forkResolver.isAccepted(fork)) {
            log.info("Fork is accepted")
            startMessageHandler(rlpxConnection, remoteStatus, forkBlockHeader.number, true)
          } else {
            log.warning("Fork is not accepted")
            disconnectFromPeer(rlpxConnection, Disconnect.Reasons.UselessPeer)
          }

        case None =>
          log.info("Peer did not respond with fork block header")
          startMessageHandler(rlpxConnection, remoteStatus, 0, false)
      }

    case ForkHeaderReceiveTimeout => disconnectFromPeer(rlpxConnection, Disconnect.Reasons.TimeoutOnReceivingAMessage)

    case GetStatus => sender() ! StatusResponse(Handshaking(0))
  }

  private def startMessageHandler(rlpxConnection: RLPxConnection, remoteStatus: msg.Status,
                                  currentMaxBlockNumber: BigInt, forkAccepted: Boolean): Unit = {
    val peerInfo = EtcPeerInfo(remoteStatus, remoteStatus.totalDifficulty, forkAccepted, currentMaxBlockNumber)
    val messageHandler = messageHandlerBuilder(peerInfo, peer)
    context become new HandshakedPeer(rlpxConnection, messageHandler).receive
    rlpxConnection.sendMessage(GetBlockHeaders(Right(remoteStatus.bestHash), 1, 0, false))
    unstashAll()
  }

  private def disconnectFromPeer(rlpxConnection: RLPxConnection, reason: Int): Unit = {
    rlpxConnection.sendMessage(Disconnect(reason))
    scheduler.scheduleOnce(peerConfiguration.disconnectPoisonPillTimeout, self, PoisonPill)
    context unwatch rlpxConnection.ref
    context become disconnected
  }

  def disconnected: Receive = {
    case GetStatus => sender() ! StatusResponse(Disconnected)
  }

  def handleTerminated(rlpxConnection: RLPxConnection): Receive = {
    case Terminated(actor) if actor == rlpxConnection.ref =>
      log.warning(s"Underlying rlpx connection with peer $peerId closed")
      rlpxConnection.uriOpt match {
        case Some(uri) => scheduleConnectRetry(uri, numRetries = 0)
        case None => context stop self
      }
  }

  def reconnect(uri: URI, numRetries: Int): Unit = {
    log.info("Trying to reconnect")
    val address = new InetSocketAddress(uri.getHost, uri.getPort)
    val newConnection = createRlpxConnection(address, Some(uri))
    newConnection.ref ! RLPxConnectionHandler.ConnectTo(uri)
    context become waitingForConnectionResult(newConnection, numRetries)
  }

  def handlePingMsg(rlpxConnection: RLPxConnection): Receive = {
    case RLPxConnectionHandler.MessageReceived(ping: Ping) => rlpxConnection.sendMessage(Pong())
  }

  def handleDisconnectMsg: Receive = {
    case RLPxConnectionHandler.MessageReceived(d: Disconnect) =>
      log.info("Received {}. Closing connection", d)
      context stop self
  }

  //FIXME: As the peer chain check is part of the handshaker, it should be incorporated into the handshake
  def handlePeerChainCheck(rlpxConnection: RLPxConnection, forkResolver: ForkResolver): Receive = {
    case RLPxConnectionHandler.MessageReceived(GetBlockHeaders(Left(number), numHeaders, _, _))
      if number == forkResolver.forkBlockNumber && numHeaders == 1 =>
      log.debug("Received request for fork block")
      blockchain.getBlockHeaderByNumber(number) match {
        case Some(header) => rlpxConnection.sendMessage(BlockHeaders(Seq(header)))
        case None => rlpxConnection.sendMessage(BlockHeaders(Nil))
      }
  }

  def stashMessages: Receive = {
    case _: SendMessage | _: DisconnectPeer => stash()
  }

  class HandshakedPeer(rlpxConnection: RLPxConnection,
                       messageHandler: MessageHandler[EtcPeerInfo, EtcPeerInfo]) {

    /**
      * main behavior of actor that handles peer communication and subscriptions for messages
      */
    def receive: Receive =
      handlePingMsg(rlpxConnection) orElse
      handleDisconnectMsg orElse
      handleTerminated(rlpxConnection) orElse {

        case RLPxConnectionHandler.MessageReceived(message) =>
          log.debug("Received message: {}", message)
          val MessageHandlingResult(newHandler, messageAction) = messageHandler.receivingMessage(message)
          if(messageAction == TransmitMessage)
            peerMessageBus ! Publish(MessageFromPeer(message, peerId))
          context become new HandshakedPeer(rlpxConnection, newHandler).receive

        case DisconnectPeer(reason) =>
          disconnectFromPeer(rlpxConnection, reason)

<<<<<<< HEAD
        case s@SendMessage(message) =>
          val MessageHandlingResult(newHandler, messageAction) = messageHandler.sendingMessage(message)
          if(messageAction == TransmitMessage)
            rlpxConnection.sendMessage(message)(s.enc)
          context become new HandshakedPeer(rlpxConnection, newHandler).receive
=======
      case s: SendMessage =>
        updateMaxBlock(s.message)
        rlpxConnection.sendMessage(s.message)
>>>>>>> 6af973b6

        case GetStatus =>
          sender() ! StatusResponse(
            Handshaked(messageHandler.peerInfo.remoteStatus,
              messageHandler.peerInfo.forkAccepted, messageHandler.peerInfo.totalDifficulty))

    }

<<<<<<< HEAD
=======
    //FIXME Update block shouldn't be part of peer actor when moving to network layer
    private def updateMaxBlock(message: Message) = {
      message match {
        case m: BlockHeadersEnc =>
          update(m.msg.headers.map(_.number))
        case m: BlockHeaders =>
          update(m.headers.map(_.number))
        case m: NewBlockEnc =>
          update(Seq(m.msg.block.header.number))
        case m: NewBlock =>
          update(Seq(m.block.header.number))
        case m: NewBlockHashesEnc =>
          update(m.msg.hashes.map(_.number))
        case m: NewBlockHashes =>
          update(m.hashes.map(_.number))
        case _ =>
      }

      def update(ns: Seq[BigInt]) = {
        val maxBlockNumber = ns.fold(0: BigInt) { case (a, b) => if (a > b) a else b }
        if (maxBlockNumber > currentMaxBlockNumber) {
          currentMaxBlockNumber = maxBlockNumber
        }

        if (maxBlockNumber> appStateStorage.getEstimatedHighestBlock()) {
          appStateStorage.putEstimatedHighestBlock(maxBlockNumber)
        }
      }
    }

    private def processMessage(message: Message): Unit = message match {
      case d: Disconnect =>
        log.info("Received {}. Closing connection", d)
        context stop self

      case newBlock: NewBlock =>
        totalDifficulty = newBlock.totalDifficulty

      case msg@BlockHeaders(blockHeaders) =>
        for {
          forkResolver <- forkResolverOpt
          forkBlockHeader <- blockHeaders.find(_.number == forkResolver.forkBlockNumber)
        } {
          val newFork = forkResolver.recognizeFork(forkBlockHeader)
          log.info("Received fork block header with fork: {}", newFork)

          if (!forkResolver.isAccepted(newFork)) {
            log.warning("Peer is not running the accepted fork, disconnecting")
            disconnectFromPeer(rlpxConnection, Disconnect.Reasons.UselessPeer)
          } else {
            forkAccepted = true
          }
        }

      case _ => // nothing
    }
>>>>>>> 6af973b6
  }

}

object PeerActor {
  def props(peerAddress: InetSocketAddress,
            nodeStatusHolder: Agent[NodeStatus],
            peerConfiguration: PeerConfiguration,
            appStateStorage: AppStateStorage,
            blockchain: Blockchain,
            peerMessageBus: ActorRef,
            forkResolverOpt: Option[ForkResolver],
            messageHandlerBuilder: (EtcPeerInfo, Peer) => MessageHandler[EtcPeerInfo, EtcPeerInfo]): Props =
    Props(new PeerActor(
      peerAddress,
      nodeStatusHolder,
      rlpxConnectionFactory(nodeStatusHolder().key),
      peerConfiguration,
      appStateStorage,
      blockchain,
      peerMessageBus,
      forkResolverOpt = forkResolverOpt,
      messageHandlerBuilder = messageHandlerBuilder))

  def rlpxConnectionFactory(nodeKey: AsymmetricCipherKeyPair): ActorContext => ActorRef = { ctx =>
    // FIXME This message decoder should be configurable
    ctx.actorOf(RLPxConnectionHandler.props(nodeKey, EthereumMessageDecoder, Versions.PV63), "rlpx-connection")
  }

  case class RLPxConnection(ref: ActorRef, remoteAddress: InetSocketAddress, uriOpt: Option[URI]) {
    def sendMessage(message: MessageSerializable): Unit = {
      ref ! RLPxConnectionHandler.SendMessage(message)
    }
  }

  case class HandleConnection(connection: ActorRef, remoteAddress: InetSocketAddress)

  case class ConnectTo(uri: URI)

  case class SendMessage(message: MessageSerializable)

  private case object ForkHeaderReceiveTimeout

  private case object ProtocolHandshakeTimeout

  private case object StatusReceiveTimeout

  private case object RetryConnectionTimeout

  case object GetStatus
  case class StatusResponse(status: Status)

  case class DisconnectPeer(reason: Int)

  sealed trait Status
  object Status {
    case object Idle extends Status
    case object Connecting extends Status
    case class Handshaking(numRetries: Int) extends Status
    case class Handshaked(initialStatus: msg.Status, forkAccepted: Boolean, totalDifficulty: BigInt) extends Status
    case object Disconnected extends Status
  }
}<|MERGE_RESOLUTION|>--- conflicted
+++ resolved
@@ -17,16 +17,13 @@
 import io.iohk.ethereum.network.rlpx.RLPxConnectionHandler
 import io.iohk.ethereum.utils.{Config, NodeStatus, ServerStatus}
 import io.iohk.ethereum.db.storage._
-<<<<<<< HEAD
 import io.iohk.ethereum.network.EtcMessageHandler.EtcPeerInfo
 import io.iohk.ethereum.network.MessageHandler.MessageAction.TransmitMessage
 import io.iohk.ethereum.network.MessageHandler.MessageHandlingResult
 import io.iohk.ethereum.network.p2p.messages.CommonMessages.NewBlock
-=======
 import io.iohk.ethereum.network.p2p.messages.CommonMessages.NewBlock.NewBlockEnc
 import io.iohk.ethereum.network.p2p.messages.PV62.BlockHeaders.BlockHeadersEnc
 import io.iohk.ethereum.network.p2p.messages.PV62.NewBlockHashes.NewBlockHashesEnc
->>>>>>> 6af973b6
 import io.iohk.ethereum.network.PeerMessageBusActor.{MessageFromPeer, Publish}
 import org.spongycastle.crypto.AsymmetricCipherKeyPair
 
@@ -310,17 +307,11 @@
         case DisconnectPeer(reason) =>
           disconnectFromPeer(rlpxConnection, reason)
 
-<<<<<<< HEAD
-        case s@SendMessage(message) =>
+        case SendMessage(message) =>
           val MessageHandlingResult(newHandler, messageAction) = messageHandler.sendingMessage(message)
           if(messageAction == TransmitMessage)
-            rlpxConnection.sendMessage(message)(s.enc)
+            rlpxConnection.sendMessage(message)
           context become new HandshakedPeer(rlpxConnection, newHandler).receive
-=======
-      case s: SendMessage =>
-        updateMaxBlock(s.message)
-        rlpxConnection.sendMessage(s.message)
->>>>>>> 6af973b6
 
         case GetStatus =>
           sender() ! StatusResponse(
@@ -329,65 +320,6 @@
 
     }
 
-<<<<<<< HEAD
-=======
-    //FIXME Update block shouldn't be part of peer actor when moving to network layer
-    private def updateMaxBlock(message: Message) = {
-      message match {
-        case m: BlockHeadersEnc =>
-          update(m.msg.headers.map(_.number))
-        case m: BlockHeaders =>
-          update(m.headers.map(_.number))
-        case m: NewBlockEnc =>
-          update(Seq(m.msg.block.header.number))
-        case m: NewBlock =>
-          update(Seq(m.block.header.number))
-        case m: NewBlockHashesEnc =>
-          update(m.msg.hashes.map(_.number))
-        case m: NewBlockHashes =>
-          update(m.hashes.map(_.number))
-        case _ =>
-      }
-
-      def update(ns: Seq[BigInt]) = {
-        val maxBlockNumber = ns.fold(0: BigInt) { case (a, b) => if (a > b) a else b }
-        if (maxBlockNumber > currentMaxBlockNumber) {
-          currentMaxBlockNumber = maxBlockNumber
-        }
-
-        if (maxBlockNumber> appStateStorage.getEstimatedHighestBlock()) {
-          appStateStorage.putEstimatedHighestBlock(maxBlockNumber)
-        }
-      }
-    }
-
-    private def processMessage(message: Message): Unit = message match {
-      case d: Disconnect =>
-        log.info("Received {}. Closing connection", d)
-        context stop self
-
-      case newBlock: NewBlock =>
-        totalDifficulty = newBlock.totalDifficulty
-
-      case msg@BlockHeaders(blockHeaders) =>
-        for {
-          forkResolver <- forkResolverOpt
-          forkBlockHeader <- blockHeaders.find(_.number == forkResolver.forkBlockNumber)
-        } {
-          val newFork = forkResolver.recognizeFork(forkBlockHeader)
-          log.info("Received fork block header with fork: {}", newFork)
-
-          if (!forkResolver.isAccepted(newFork)) {
-            log.warning("Peer is not running the accepted fork, disconnecting")
-            disconnectFromPeer(rlpxConnection, Disconnect.Reasons.UselessPeer)
-          } else {
-            forkAccepted = true
-          }
-        }
-
-      case _ => // nothing
-    }
->>>>>>> 6af973b6
   }
 
 }
