package io.iohk.ethereum.ledger

import akka.util.ByteString
import io.iohk.ethereum.db.storage.NodeStorage
import io.iohk.ethereum.domain._
import io.iohk.ethereum.validators.{SignedTransactionValidator, BlockHeaderValidator, BlockValidator, OmmersValidator}
import io.iohk.ethereum.utils.{Config, Logger}
import io.iohk.ethereum.vm.{GasFee, _}

class Ledger(vm: VM) extends Logger {

  type PC = ProgramContext[InMemoryWorldStateProxy, InMemoryWorldStateProxyStorage]
  type PR = ProgramResult[InMemoryWorldStateProxy, InMemoryWorldStateProxyStorage]
  case class BlockResult(worldState: InMemoryWorldStateProxy, gasUsed: BigInt = 0, receipts: Seq[Receipt] = Nil)
  case class TxResult(worldState: InMemoryWorldStateProxy, gasUsed: BigInt, logs: Seq[TxLogEntry])

  def executeBlock(
    block: Block,
    storages: BlockchainStorages,
    stateStorage: NodeStorage): Unit = {

    val blockchain = BlockchainImpl(storages)
    val blockError = validateBlockBeforeExecution(block, blockchain)
    if (blockError.isEmpty) {
      log.debug(s"About to execute txs from block ${block.header}")
      val BlockResult(resultingWorldStateProxy, gasUsed, receipts) = executeBlockTransactions(block, blockchain, storages, stateStorage)
      log.debug(s"All txs from block ${block.header} were executed")

      val worldToPersist = payBlockReward(Config.Blockchain.BlockReward, block, resultingWorldStateProxy)
      val afterExecutionBlockError = validateBlockAfterExecution(block, worldToPersist.stateRootHash, receipts, gasUsed)
      if (afterExecutionBlockError.isEmpty) {
        InMemoryWorldStateProxy.persistIfHashMatches(block.header.stateRoot, worldToPersist)
        log.debug(s"Block ${block.header} txs state changes persisted")
      } else throw new RuntimeException(afterExecutionBlockError.get)

    } else throw new RuntimeException(blockError.get)
  }

  /**
    * This function runs transaction
    *
    * @param block
    * @param storages
    * @param stateStorage
    */
  private def executeBlockTransactions(
    block: Block,
    blockchain: Blockchain,
    storages: BlockchainStorages,
    stateStorage: NodeStorage):
<<<<<<< HEAD
  ExecResult = {
    val initialWorldStateProxy = InMemoryWorldStateProxy(storages, stateStorage,
      blockchain.getBlockHeaderByHash(block.header.hash).map(_.stateRoot)
    )
    block.body.transactionList.foldLeft[ExecResult](ExecResult(worldState = initialWorldStateProxy)) {
      case (ExecResult(worldStateProxy, acumGas, receipts), stx) =>
        val result: Either[String, PR] = for {
          _ <- validateTransaction(stx, worldStateProxy, 0, block)
          worldStateProxy1 = updateAccountBeforeExecution(stx, worldStateProxy)
          result <- execute(stx, block.header, worldStateProxy1)
        } yield result

        result match {
          case Right(theResult) =>
            val gasUsed = stx.tx.gasLimit - theResult.gasRemaining
            val refundGasFn = {
              if (theResult.gasRemaining > 0) (refundGas _).curried(Address(block.header.beneficiary))(gasUsed)
              else identity[InMemoryWorldStateProxy] _
            }
            val payBeneficiariesFn = (payForGasUsedToBeneficiary _).curried(stx)
            val deleteAccountsFn = (deleteAccounts _).curried(theResult.addressesToDelete)
            val persistStateFn = InMemoryWorldStateProxy.persistState _

            val (newWorldStateProxy, newAcumGas) =
              (refundGasFn andThen payBeneficiariesFn andThen deleteAccountsFn andThen persistStateFn) (theResult.world) -> (gasUsed + acumGas)
=======
  BlockResult = {
    val parentStateRoot = blockchain.getBlockHeaderByHash(block.header.parentHash).map(_.stateRoot)
    val initialWorld = InMemoryWorldStateProxy(storages, stateStorage, parentStateRoot)

    block.body.transactionList.foldLeft[BlockResult](BlockResult(worldState = initialWorld)) {
      case (BlockResult(world, acumGas, receipts), stx)=>
        validateTransaction(stx, world, acumGas, block.header) match {
          case Left(err) =>
            throw new RuntimeException(err)

          case Right(_) =>
            val TxResult(newWorld, gasUsed, logs) = executeTransaction(stx, block.header, world)
>>>>>>> 11eeaf51

            val receipt = Receipt(
              postTransactionStateHash = newWorld.stateRootHash,
              cumulativeGasUsed = acumGas + gasUsed,
              logsBloomFilter = BloomFilter.create(logs),
              logs = logs
            )

            BlockResult(newWorld, receipt.cumulativeGasUsed, receipts :+ receipt)
        }
    }
  }

  private[ledger] def executeTransaction(stx: SignedTransaction, blockHeader: BlockHeader, world: InMemoryWorldStateProxy): TxResult = {
    val gasPrice = UInt256(stx.tx.gasPrice)
    val gasLimit = UInt256(stx.tx.gasLimit)

    val world1 = updateSenderAccountBeforeExecution(stx, world)
    val result = runVM(stx, blockHeader, world1)

    val gasUsed = if(result.error.isDefined) gasLimit else gasLimit - result.gasRemaining
    val gasRefund = calcGasRefund(stx, result)

    val refundGasFn = pay(stx.senderAddress, gasRefund * gasPrice) _
    val payMinerForGasFn = pay(Address(blockHeader.beneficiary), (gasLimit - gasRefund) * gasPrice) _
    val deleteAccountsFn = deleteAccounts(result.addressesToDelete) _
    val persistStateFn = InMemoryWorldStateProxy.persistState _

    val world2 = (refundGasFn andThen payMinerForGasFn andThen deleteAccountsFn andThen persistStateFn)(result.world)

    TxResult(world2, gasUsed, result.logs)
  }

  private def validateBlockBeforeExecution(block: Block, blockchain: Blockchain): Option[String] = {
    val result = for {
      _ <- BlockHeaderValidator.validate(block.header, blockchain)
      _ <- BlockValidator.validateHeaderAndBody(block.header, block.body)
      _ <- OmmersValidator.validate(block.header.number, block.body.uncleNodesList, blockchain)
    } yield block
    result.swap.toOption.map(_.toString)
  }

  /**
    * This function validates that the various results from execution are consistent with the block. This includes:
    *   - Validating the resulting stateRootHash
    *   - Doing BlockValidator.validateBlockReceipts validations involving the receipts
    *   - Validating the resulting gas used
    *
    * @param block to validate
    * @param stateRootHash from the resulting state trie after executing the txs from the block
    * @param receipts associated with the execution of each of the tx from the block
    * @param gasUsed, accumulated gas used for the execution of the txs from the block
    * @return None if valid else a message with what went wrong
    */
  private[ledger] def validateBlockAfterExecution(block: Block, stateRootHash: ByteString,
                                                  receipts: Seq[Receipt], gasUsed: BigInt): Option[String] = {
    lazy val blockAndReceiptsValidation = BlockValidator.validateBlockAndReceipts(block, receipts)
    if(block.header.gasUsed != gasUsed)
      Some(s"Block has invalid gas used: ${block.header.gasUsed} != $gasUsed")
    else if(block.header.stateRoot != stateRootHash)
      Some(s"Block has invalid state root hash: ${block.header.stateRoot} != $stateRootHash")
    else if(blockAndReceiptsValidation.isLeft)
      Some(blockAndReceiptsValidation.left.get.toString)
    else
      None
  }

  /**
    * This function updates state in order to pay rewards based on YP section 11.3
    *
    * @param block
    * @param worldStateProxy
    * @return
    */
  private[ledger] def payBlockReward(minerRewardAmount: UInt256, block: Block, worldStateProxy: InMemoryWorldStateProxy): InMemoryWorldStateProxy = {

    def getAccountToPay(address: Address, ws: InMemoryWorldStateProxy): Account = ws.getAccount(address).getOrElse(Account.Empty)

    // YP - eq 148
    def calcMinerReward(ommersCount: Int): UInt256 = minerRewardAmount + (minerRewardAmount * ommersCount) / 32

    // YP - eq 149
    def calcOmmerReward(blockHeader: BlockHeader, ommerBlockHeader: BlockHeader): UInt256 =
      minerRewardAmount - (minerRewardAmount * UInt256(blockHeader.number - ommerBlockHeader.number)) / 8

    val minerAddress = Address(block.header.beneficiary)
    val minerAccount = getAccountToPay(minerAddress, worldStateProxy)
    val minerReward = calcMinerReward(block.body.uncleNodesList.size)
    val afterMinerReward = worldStateProxy.saveAccount(minerAddress, minerAccount.increaseBalance(minerReward))
    log.debug(s"Paying block ${block.header.number} reward of $minerReward to miner with account address $minerAddress")

    block.body.uncleNodesList.foldLeft(afterMinerReward) { (ws, ommer) =>
      val ommerAddress = Address(ommer.beneficiary)
      val account = getAccountToPay(ommerAddress, ws)
      val ommerReward = calcOmmerReward(block.header, ommer)
      log.debug(s"Paying block ${ommer.number} reward of $ommerReward to ommer with account address $ommerAddress")
      ws.saveAccount(ommerAddress, account.increaseBalance(ommerReward))
    }
  }

  /**
    * v0 ≡ Tg (Tx gas limit) * Tp (Tx gas price). See YP equation number (68)
    *
    * @param tx Target transaction
    * @return Upfront cost
    */
  private def calculateUpfrontGas(tx: Transaction): BigInt = tx.gasLimit * tx.gasPrice

  /**
    * v0 ≡ Tg (Tx gas limit) * Tp (Tx gas price) + Tv (Tx value). See YP equation number (65)
    *
    * @param tx Target transaction
    * @return Upfront cost
    */
  private[ledger] def calculateUpfrontCost(tx: Transaction): UInt256 =
    UInt256(calculateUpfrontGas(tx) + tx.value)

  /**
    * Initial tests of intrinsic validity stated in Section 6 of YP
    *
    * @param stx           Transaction to validate
    * @param accumGasLimit Total amount of gas spent prior this transaction within the container block
    * @param blockHeader   Container block header
    * @return Transaction if valid, error otherwise
    */
  private def validateTransaction(
    stx: SignedTransaction,
    worldState: InMemoryWorldStateProxy,
    accumGasLimit: BigInt,
    blockHeader: BlockHeader): Either[String, SignedTransaction] = {
    for {
<<<<<<< HEAD
      _ <- SignedTransactionValidator.validateTransaction(stx, fromBeforeHomestead = block.header.number < Config.Blockchain.homesteadBlockNumber)
=======
      _ <- SignedTransactionValidator.validateTransaction(stx, fromBeforeHomestead = blockHeader.number < Config.Blockchain.HomesteadBlock)
>>>>>>> 11eeaf51
        .left.map(_.toString)
      _ <- validateNonce(stx, worldState)
      _ <- validateGas(stx, blockHeader)
      _ <- validateAccountHasEnoughGasToPayUpfrontCost(stx, worldState)
      _ <- validateGasLimit(stx, accumGasLimit, blockHeader.gasLimit)
    } yield stx
  }

  /**
    * Validates if the transaction nonce matches current sender account's nonce
    *
    * @param stx Transaction to validate
    * @return Either the validated transaction or an error description
    */
  private def validateNonce(stx: SignedTransaction, worldStateProxy: InMemoryWorldStateProxy): Either[String, SignedTransaction] = {
    if (worldStateProxy.getAccount(stx.senderAddress).map(_.nonce).contains(stx.tx.nonce)) Right(stx)
    else Left("Account nonce is different from TX sender nonce")
  }

  /**
    * Validates the gas limit is no smaller than the intrinsic gas used by the transaction.
    *
    * @param stx Transaction to validate
    * @return Either the validated transaction or an error description
    */
  private def validateGas(stx: SignedTransaction, blockHeader: BlockHeader): Either[String, SignedTransaction] = {
    import stx.tx
    val evmConfig = EvmConfig.forBlock(blockHeader.number)
    if (stx.tx.gasLimit >= GasFee.calcTransactionIntrinsicGas(tx.payload, tx.isContractInit, blockHeader.number, evmConfig)) Right(stx)
    else Left("Transaction gas limit is less than the transaction execution gast (intrinsic gas)")
  }

  /**
    * Validates the sender account balance contains at least the cost required in up-front payment.
    *
    * @param stx Transaction to validate
    * @return Either the validated transaction or an error description
    */
  private def validateAccountHasEnoughGasToPayUpfrontCost(stx: SignedTransaction, worldStateProxy: InMemoryWorldStateProxy):
  Either[String, SignedTransaction] = {
    val accountBalance = worldStateProxy.getGuaranteedAccount(stx.senderAddress).balance
    val upfrontCost = calculateUpfrontCost(stx.tx)
    if (accountBalance >= upfrontCost) Right(stx)
    else Left(s"Sender account doesn't have enough balance to pay upfront cost $upfrontCost > $accountBalance")
  }


  /**
    * Increments account nonce by 1 stated in YP equation (69) and
    * Pays the upfront Tx gas calculated as TxGasPrice * TxGasLimit + TxValue from balance. YP equation (68)
    *
    * @param stx
    * @param worldStateProxy
    * @return
    */
  private[ledger] def updateSenderAccountBeforeExecution(stx: SignedTransaction, worldStateProxy: InMemoryWorldStateProxy): InMemoryWorldStateProxy = {
    val senderAddress = stx.senderAddress
    val account = worldStateProxy.getGuaranteedAccount(senderAddress)
    worldStateProxy.saveAccount(senderAddress, account.increaseBalance(-calculateUpfrontCost(stx.tx)).increaseNonce)
  }

  /**
    * The sum of the transaction’s gas limit and the gas utilised in this block prior must be no greater than the
    * block’s gasLimit
    *
    * @param stx           Transaction to validate
    * @param accumGasLimit Gas spent within tx container block prior executing stx
    * @param blockGasLimit Block gas limit
    * @return Either the validated transaction or an error description
    */
  def validateGasLimit(stx: SignedTransaction, accumGasLimit: BigInt, blockGasLimit: BigInt): Either[String, SignedTransaction] = {
    if (stx.tx.gasLimit + accumGasLimit <= blockGasLimit) Right(stx)
    else Left("Transaction gas limit plus accumulated gas exceeds block gas limit")
  }

<<<<<<< HEAD
  private def execute(stx: SignedTransaction, blockHeader: BlockHeader, worldStateProxy: InMemoryWorldStateProxy): Either[String, PR] = {
    val evmConfig = EvmConfig.forBlock(blockHeader.number)
    val programContext = ProgramContext[InMemoryWorldStateProxy, InMemoryWorldStateProxyStorage](stx, blockHeader, worldStateProxy, evmConfig)
    val result = VM.run(programContext)
    if (result.error.isDefined) Left(result.error.get.toString)
    else {
      if (stx.tx.isContractInit) payContractCreationCost(result, evmConfig).map(saveCreatedCost(programContext.env.ownerAddr, _))
      else Right(result)
    }
  }

  private def payContractCreationCost(result: PR, config: EvmConfig): Either[String, PR] = {
    val codeDepositCost = GasFee.calcCodeDepositCost(result.returnData, config)
    if (result.gasRemaining < codeDepositCost) Left(OutOfGas.toString)
    else Right(result.copy(gasRemaining = result.gasRemaining - UInt256(codeDepositCost)))
  }

  private def saveCreatedCost(ownerAddress: Address, result: PR): PR = {
    result.copy(
      world = result.world.saveCode(ownerAddress, result.returnData)
    )
=======
  private def runVM(stx: SignedTransaction, blockHeader: BlockHeader, worldStateProxy: InMemoryWorldStateProxy): PR = {
    val context: PC = ProgramContext(stx, blockHeader, worldStateProxy)
    val result = vm.run(context)
    if (stx.tx.isContractInit && result.error.isEmpty)
      saveNewContract(context.env.ownerAddr, result)
    else
      result
  }

  private def saveNewContract(address: Address, result: PR): PR = {
    val codeDepositCost = GasFee.calcCodeDepositCost(result.returnData)
    if (result.gasRemaining < codeDepositCost)
      result.copy(error = Some(OutOfGas))
    else
      result.copy(
        gasRemaining = result.gasRemaining - codeDepositCost,
        world = result.world.saveCode(address, result.returnData)
      )
>>>>>>> 11eeaf51
  }

  /**
    * Calculate gas refund
    * See YP, eq (72) - only the right addend
    */
  private def calcGasRefund(stx: SignedTransaction, result: PR): UInt256 = {
    if (result.error.isDefined)
      0
    else {
      val gasUsed = UInt256(stx.tx.gasLimit) - result.gasRemaining
      result.gasRemaining + (gasUsed / 2).min(result.gasRefund)
    }
  }

  private def pay(address: Address, value: UInt256)(world: InMemoryWorldStateProxy): InMemoryWorldStateProxy = {
    val account = world.getAccount(address).getOrElse(Account.Empty).increaseBalance(value)
    world.saveAccount(address, account)
  }

  /**
    * Delete all accounts (that appear in SUICIDE list). YP eq (78)
    *
    * @param addressesToDelete
    * @param worldStateProxy
    * @return
    */
  private def deleteAccounts(addressesToDelete: Seq[Address])(worldStateProxy: InMemoryWorldStateProxy): InMemoryWorldStateProxy = worldStateProxy //TODO

}

object Ledger extends Ledger(VM)<|MERGE_RESOLUTION|>--- conflicted
+++ resolved
@@ -48,33 +48,6 @@
     blockchain: Blockchain,
     storages: BlockchainStorages,
     stateStorage: NodeStorage):
-<<<<<<< HEAD
-  ExecResult = {
-    val initialWorldStateProxy = InMemoryWorldStateProxy(storages, stateStorage,
-      blockchain.getBlockHeaderByHash(block.header.hash).map(_.stateRoot)
-    )
-    block.body.transactionList.foldLeft[ExecResult](ExecResult(worldState = initialWorldStateProxy)) {
-      case (ExecResult(worldStateProxy, acumGas, receipts), stx) =>
-        val result: Either[String, PR] = for {
-          _ <- validateTransaction(stx, worldStateProxy, 0, block)
-          worldStateProxy1 = updateAccountBeforeExecution(stx, worldStateProxy)
-          result <- execute(stx, block.header, worldStateProxy1)
-        } yield result
-
-        result match {
-          case Right(theResult) =>
-            val gasUsed = stx.tx.gasLimit - theResult.gasRemaining
-            val refundGasFn = {
-              if (theResult.gasRemaining > 0) (refundGas _).curried(Address(block.header.beneficiary))(gasUsed)
-              else identity[InMemoryWorldStateProxy] _
-            }
-            val payBeneficiariesFn = (payForGasUsedToBeneficiary _).curried(stx)
-            val deleteAccountsFn = (deleteAccounts _).curried(theResult.addressesToDelete)
-            val persistStateFn = InMemoryWorldStateProxy.persistState _
-
-            val (newWorldStateProxy, newAcumGas) =
-              (refundGasFn andThen payBeneficiariesFn andThen deleteAccountsFn andThen persistStateFn) (theResult.world) -> (gasUsed + acumGas)
-=======
   BlockResult = {
     val parentStateRoot = blockchain.getBlockHeaderByHash(block.header.parentHash).map(_.stateRoot)
     val initialWorld = InMemoryWorldStateProxy(storages, stateStorage, parentStateRoot)
@@ -87,7 +60,6 @@
 
           case Right(_) =>
             val TxResult(newWorld, gasUsed, logs) = executeTransaction(stx, block.header, world)
->>>>>>> 11eeaf51
 
             val receipt = Receipt(
               postTransactionStateHash = newWorld.stateRootHash,
@@ -219,11 +191,7 @@
     accumGasLimit: BigInt,
     blockHeader: BlockHeader): Either[String, SignedTransaction] = {
     for {
-<<<<<<< HEAD
-      _ <- SignedTransactionValidator.validateTransaction(stx, fromBeforeHomestead = block.header.number < Config.Blockchain.homesteadBlockNumber)
-=======
-      _ <- SignedTransactionValidator.validateTransaction(stx, fromBeforeHomestead = blockHeader.number < Config.Blockchain.HomesteadBlock)
->>>>>>> 11eeaf51
+      _ <- SignedTransactionValidator.validateTransaction(stx, fromBeforeHomestead = blockHeader.number < Config.Blockchain.homesteadBlockNumber)
         .left.map(_.toString)
       _ <- validateNonce(stx, worldState)
       _ <- validateGas(stx, blockHeader)
@@ -251,8 +219,8 @@
     */
   private def validateGas(stx: SignedTransaction, blockHeader: BlockHeader): Either[String, SignedTransaction] = {
     import stx.tx
-    val evmConfig = EvmConfig.forBlock(blockHeader.number)
-    if (stx.tx.gasLimit >= GasFee.calcTransactionIntrinsicGas(tx.payload, tx.isContractInit, blockHeader.number, evmConfig)) Right(stx)
+    val config = EvmConfig.forBlock(blockHeader.number)
+    if (stx.tx.gasLimit >= GasFee.calcTransactionIntrinsicGas(tx.payload, tx.isContractInit, blockHeader.number, config)) Right(stx)
     else Left("Transaction gas limit is less than the transaction execution gast (intrinsic gas)")
   }
 
@@ -299,48 +267,25 @@
     else Left("Transaction gas limit plus accumulated gas exceeds block gas limit")
   }
 
-<<<<<<< HEAD
-  private def execute(stx: SignedTransaction, blockHeader: BlockHeader, worldStateProxy: InMemoryWorldStateProxy): Either[String, PR] = {
-    val evmConfig = EvmConfig.forBlock(blockHeader.number)
-    val programContext = ProgramContext[InMemoryWorldStateProxy, InMemoryWorldStateProxyStorage](stx, blockHeader, worldStateProxy, evmConfig)
-    val result = VM.run(programContext)
-    if (result.error.isDefined) Left(result.error.get.toString)
-    else {
-      if (stx.tx.isContractInit) payContractCreationCost(result, evmConfig).map(saveCreatedCost(programContext.env.ownerAddr, _))
-      else Right(result)
-    }
-  }
-
-  private def payContractCreationCost(result: PR, config: EvmConfig): Either[String, PR] = {
-    val codeDepositCost = GasFee.calcCodeDepositCost(result.returnData, config)
-    if (result.gasRemaining < codeDepositCost) Left(OutOfGas.toString)
-    else Right(result.copy(gasRemaining = result.gasRemaining - UInt256(codeDepositCost)))
-  }
-
-  private def saveCreatedCost(ownerAddress: Address, result: PR): PR = {
-    result.copy(
-      world = result.world.saveCode(ownerAddress, result.returnData)
-    )
-=======
   private def runVM(stx: SignedTransaction, blockHeader: BlockHeader, worldStateProxy: InMemoryWorldStateProxy): PR = {
-    val context: PC = ProgramContext(stx, blockHeader, worldStateProxy)
+    val config = EvmConfig.forBlock(blockHeader.number)
+    val context: PC = ProgramContext(stx, blockHeader, worldStateProxy, config)
     val result = vm.run(context)
     if (stx.tx.isContractInit && result.error.isEmpty)
-      saveNewContract(context.env.ownerAddr, result)
+      saveNewContract(context.env.ownerAddr, result, config)
     else
       result
   }
 
-  private def saveNewContract(address: Address, result: PR): PR = {
-    val codeDepositCost = GasFee.calcCodeDepositCost(result.returnData)
+  private def saveNewContract(address: Address, result: PR, config: EvmConfig): PR = {
+    val codeDepositCost = GasFee.calcCodeDepositCost(result.returnData, config)
     if (result.gasRemaining < codeDepositCost)
       result.copy(error = Some(OutOfGas))
     else
       result.copy(
-        gasRemaining = result.gasRemaining - codeDepositCost,
+        gasRemaining = result.gasRemaining - UInt256(codeDepositCost),
         world = result.world.saveCode(address, result.returnData)
       )
->>>>>>> 11eeaf51
   }
 
   /**
