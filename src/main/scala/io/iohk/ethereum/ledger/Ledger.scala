package io.iohk.ethereum.ledger

import akka.util.ByteString
import io.iohk.ethereum.domain._
import io.iohk.ethereum.validators._
import io.iohk.ethereum.ledger.BlockExecutionError.{TxsExecutionError, ValidationAfterExecError, ValidationBeforeExecError}
<<<<<<< HEAD
import io.iohk.ethereum.validators.{BlockHeaderValidator, BlockValidator, OmmersValidator, SignedTransactionValidator}
import io.iohk.ethereum.utils.{BlockchainConfig, Config, Logger}
=======
import io.iohk.ethereum.ledger.Ledger.{PC, PR}
import io.iohk.ethereum.utils.{Config, Logger}
>>>>>>> ced6ccec
import io.iohk.ethereum.vm._
import org.spongycastle.util.encoders.Hex

import scala.annotation.tailrec

<<<<<<< HEAD
class Ledger(vm: VM, blockchainConfig: BlockchainConfig) extends Logger {

  val blockHeaderValidator = new BlockHeaderValidator(blockchainConfig)
  val ommersValidator = new OmmersValidator(blockchainConfig)
=======
trait Ledger {

  def executeBlock(block: Block, storages: BlockchainStorages, validators: Validators): Either[BlockExecutionError, Unit]

}

class LedgerImpl(vm: VM) extends Ledger with Logger {
>>>>>>> ced6ccec

  case class BlockResult(worldState: InMemoryWorldStateProxy, gasUsed: BigInt = 0, receipts: Seq[Receipt] = Nil)
  case class TxResult(worldState: InMemoryWorldStateProxy, gasUsed: BigInt, logs: Seq[TxLogEntry])

  def executeBlock(
    block: Block,
    storages: BlockchainStorages,
    validators: Validators): Either[BlockExecutionError, Unit] = {

    val blockchain = BlockchainImpl(storages)

    val blockExecResult = for {
      _ <- validateBlockBeforeExecution(block, blockchain, validators)

      execResult <- executeBlockTransactions(block, blockchain, storages, validators)
      BlockResult(resultingWorldStateProxy, gasUsed, receipts) = execResult
      worldToPersist = payBlockReward(blockchainConfig.blockReward, block, resultingWorldStateProxy)
      worldPersisted = InMemoryWorldStateProxy.persistState(worldToPersist) //State root hash needs to be up-to-date for validateBlockAfterExecution

      _ <- validateBlockAfterExecution(block, worldPersisted.stateRootHash, receipts, gasUsed, validators.blockValidator)
    } yield ()

    if(blockExecResult.isRight)
      log.debug(s"Block ${block.header.number} (with hash: ${block.header.hashAsHexString}) executed correctly")
    blockExecResult
  }

  /**
    * This function runs transaction
    *
    * @param block
    * @param blockchain
    * @param storages
    * @param validators
    */
  private def executeBlockTransactions(
    block: Block,
    blockchain: Blockchain,
    storages: BlockchainStorages,
    validators: Validators):
  Either[BlockExecutionError, BlockResult] = {
    val parentStateRoot = blockchain.getBlockHeaderByHash(block.header.parentHash).map(_.stateRoot)
    val initialWorld = InMemoryWorldStateProxy(storages, storages.nodeStorage, parentStateRoot)

    val config = EvmConfig.forBlock(block.header.number, blockchainConfig)

    log.debug(s"About to execute ${block.body.transactionList.size} txs from block ${block.header.number} (with hash: ${block.header.hashAsHexString})")
    val blockTxsExecResult = executeTransactions(block.body.transactionList, initialWorld, block.header, config, validators.signedTransactionValidator)
    blockTxsExecResult match {
      case Right(_) => log.debug(s"All txs from block ${block.header.hashAsHexString} were executed successfully")
      case Left(error) => log.debug(s"Not all txs from block ${block.header.hashAsHexString} were executed correctly, due to ${error.reason}")
    }
    blockTxsExecResult
  }

  /**
    * This functions executes all the signed transactions from a block (till one of those executions fails)
    *
    * @param signedTransactions from the block that are left to execute
    * @param world that will be updated by the execution of the signedTransactions
    * @param blockHeader of the block we are currently executing
    * @param config used to validate the signed transactions
    * @param signedTransactionValidator used to validate the signed transactions
    * @param acumGas, accumulated gas of the previoulsy executed transactions of the same block
    * @param acumReceipts, accumulated receipts of the previoulsy executed transactions of the same block
    * @return a BlockResult if the execution of all the transactions in the block was successful or a BlockExecutionError
    *         if one of them failed
    */
  @tailrec
  private def executeTransactions(signedTransactions: Seq[SignedTransaction], world: InMemoryWorldStateProxy,
                                  blockHeader: BlockHeader, config: EvmConfig, signedTransactionValidator: SignedTransactionValidator,
                                  acumGas: BigInt = 0, acumReceipts: Seq[Receipt] = Nil): Either[TxsExecutionError, BlockResult] =
    signedTransactions match {
      case Nil =>
        Right(BlockResult(worldState = world, gasUsed = acumGas, receipts = acumReceipts))

      case Seq(stx, otherStxs@_*) =>
        validateTransaction(stx, world, acumGas, blockHeader, signedTransactionValidator, config) match {
          case Right(_) =>
            val TxResult(newWorld, gasUsed, logs) = executeTransaction(stx, blockHeader, world)

            val receipt = Receipt(
              postTransactionStateHash = newWorld.stateRootHash,
              cumulativeGasUsed = acumGas + gasUsed,
              logsBloomFilter = BloomFilter.create(logs),
              logs = logs
            )

            executeTransactions(otherStxs, newWorld, blockHeader, config, signedTransactionValidator, receipt.cumulativeGasUsed, acumReceipts :+ receipt)
          case Left(error) => Left(TxsExecutionError(error))
        }
    }

  private[ledger] def executeTransaction(stx: SignedTransaction, blockHeader: BlockHeader, world: InMemoryWorldStateProxy): TxResult = {
    val gasPrice = UInt256(stx.tx.gasPrice)
    val gasLimit = UInt256(stx.tx.gasLimit)

    val worldBeforeTransfer = updateSenderAccountBeforeExecution(stx, world)
    val result = runVM(stx, blockHeader, worldBeforeTransfer)

    val resultWithErrorHandling: PR =
      if(result.error.isDefined) {
        //Rollback to the world before transfer was done if an error happened
        result.copy(world = worldBeforeTransfer, addressesToDelete = Nil)
      } else
        result

    val gasUsed = if(resultWithErrorHandling.error.isDefined) gasLimit else gasLimit - resultWithErrorHandling.gasRemaining
    val gasRefund = calcGasRefund(stx, resultWithErrorHandling)

    val refundGasFn = pay(stx.senderAddress, gasRefund * gasPrice) _
    val payMinerForGasFn = pay(Address(blockHeader.beneficiary), (gasLimit - gasRefund) * gasPrice) _
    val deleteAccountsFn = deleteAccounts(resultWithErrorHandling.addressesToDelete) _
    val persistStateFn = InMemoryWorldStateProxy.persistState _

    val world2 = (refundGasFn andThen payMinerForGasFn andThen deleteAccountsFn andThen persistStateFn)(resultWithErrorHandling.world)

    TxResult(world2, gasUsed, resultWithErrorHandling.logs)
  }

  private def validateBlockBeforeExecution(block: Block, blockchain: Blockchain, validators: Validators): Either[BlockExecutionError, Unit] = {
    val result = for {
<<<<<<< HEAD
      _ <- blockHeaderValidator.validate(block.header, blockchain)
      _ <- BlockValidator.validateHeaderAndBody(block.header, block.body)
      _ <- ommersValidator.validate(block.header.number, block.body.uncleNodesList, blockchain)
=======
      _ <- validators.blockHeaderValidator.validate(block.header, blockchain)
      _ <- validators.blockValidator.validateHeaderAndBody(block.header, block.body)
      _ <- validators.ommersValidator.validate(block.header.number, block.body.uncleNodesList, blockchain)
>>>>>>> ced6ccec
    } yield ()
    result.left.map(error => ValidationBeforeExecError(error.toString))
  }

  /**
    * This function validates that the various results from execution are consistent with the block. This includes:
    *   - Validating the resulting stateRootHash
    *   - Doing BlockValidator.validateBlockReceipts validations involving the receipts
    *   - Validating the resulting gas used
    *
    * @param block to validate
    * @param stateRootHash from the resulting state trie after executing the txs from the block
    * @param receipts associated with the execution of each of the tx from the block
    * @param gasUsed, accumulated gas used for the execution of the txs from the block
    * @param blockValidator used to validate the receipts with the block
    * @return None if valid else a message with what went wrong
    */
  private[ledger] def validateBlockAfterExecution(block: Block, stateRootHash: ByteString, receipts: Seq[Receipt],
                                                  gasUsed: BigInt, blockValidator: BlockValidator): Either[BlockExecutionError, Unit] = {
    lazy val blockAndReceiptsValidation = blockValidator.validateBlockAndReceipts(block, receipts)
    if(block.header.gasUsed != gasUsed)
      Left(ValidationAfterExecError(s"Block has invalid gas used, expected ${block.header.gasUsed} but got $gasUsed"))
    else if(block.header.stateRoot != stateRootHash)
      Left(ValidationAfterExecError(
        s"Block has invalid state root hash, expected ${Hex.toHexString(block.header.stateRoot.toArray)} but got ${Hex.toHexString(stateRootHash.toArray)}")
      )
    else if(blockAndReceiptsValidation.isLeft)
      Left(ValidationAfterExecError(blockAndReceiptsValidation.left.get.toString))
    else
      Right(())
  }

  /**
    * This function updates state in order to pay rewards based on YP section 11.3
    *
    * @param block
    * @param worldStateProxy
    * @return
    */
  private[ledger] def payBlockReward(minerRewardAmount: UInt256, block: Block, worldStateProxy: InMemoryWorldStateProxy): InMemoryWorldStateProxy = {

    def getAccountToPay(address: Address, ws: InMemoryWorldStateProxy): Account = ws.getAccount(address).getOrElse(Account.Empty)

    // YP - eq 148
    def calcMinerReward(ommersCount: Int): UInt256 = minerRewardAmount + (minerRewardAmount * ommersCount) / 32

    // YP - eq 149
    def calcOmmerReward(blockHeader: BlockHeader, ommerBlockHeader: BlockHeader): UInt256 =
      minerRewardAmount - (minerRewardAmount * UInt256(blockHeader.number - ommerBlockHeader.number)) / 8

    val minerAddress = Address(block.header.beneficiary)
    val minerAccount = getAccountToPay(minerAddress, worldStateProxy)
    val minerReward = calcMinerReward(block.body.uncleNodesList.size)
    val afterMinerReward = worldStateProxy.saveAccount(minerAddress, minerAccount.increaseBalance(minerReward))
    log.debug(s"Paying block ${block.header.number} reward of $minerReward to miner with account address $minerAddress")

    block.body.uncleNodesList.foldLeft(afterMinerReward) { (ws, ommer) =>
      val ommerAddress = Address(ommer.beneficiary)
      val account = getAccountToPay(ommerAddress, ws)
      val ommerReward = calcOmmerReward(block.header, ommer)
      log.debug(s"Paying block ${block.header.number} reward of $ommerReward to ommer with account address $ommerAddress")
      ws.saveAccount(ommerAddress, account.increaseBalance(ommerReward))
    }
  }

  /**
    * v0 ≡ Tg (Tx gas limit) * Tp (Tx gas price). See YP equation number (68)
    *
    * @param tx Target transaction
    * @return Upfront cost
    */
  private def calculateUpfrontGas(tx: Transaction): UInt256 = UInt256(tx.gasLimit * tx.gasPrice)

  /**
    * v0 ≡ Tg (Tx gas limit) * Tp (Tx gas price) + Tv (Tx value). See YP equation number (65)
    *
    * @param tx Target transaction
    * @return Upfront cost
    */
  private[ledger] def calculateUpfrontCost(tx: Transaction): UInt256 =
    UInt256(calculateUpfrontGas(tx) + tx.value)

  /**
    * Initial tests of intrinsic validity stated in Section 6 of YP
    *
    * @param stx                        Transaction to validate
    * @param accumGasLimit              Total amount of gas spent prior this transaction within the container block
    * @param blockHeader                Container block
    * @param signedTransactionValidator used to validate stx's signature and syntactic validity
    * @param config                     used to obtain the homesteadBlockNumber
    * @return Transaction if valid, error otherwise
    */
  private def validateTransaction(
    stx: SignedTransaction,
    worldState: InMemoryWorldStateProxy,
    accumGasLimit: BigInt,
    blockHeader: BlockHeader,
    signedTransactionValidator: SignedTransactionValidator,
    config: EvmConfig): Either[String, SignedTransaction] = {
    for {
<<<<<<< HEAD
      _ <- SignedTransactionValidator.validateTransaction(stx, fromBeforeHomestead = blockHeader.number < blockchainConfig.homesteadBlockNumber)
=======
      _ <- signedTransactionValidator.validateTransaction(stx, fromBeforeHomestead = blockHeader.number < Config.Blockchain.homesteadBlockNumber)
>>>>>>> ced6ccec
        .left.map(_.toString)
      _ <- validateNonce(stx, worldState)
      _ <- validateGas(stx, config)
      _ <- validateAccountHasEnoughGasToPayUpfrontCost(stx, worldState)
      _ <- validateGasLimit(stx, accumGasLimit, blockHeader.gasLimit)
    } yield stx
  }

  /**
    * Validates if the transaction nonce matches current sender account's nonce
    *
    * @param stx Transaction to validate
    * @return Either the validated transaction or an error description
    */
  private def validateNonce(stx: SignedTransaction, worldStateProxy: InMemoryWorldStateProxy): Either[String, SignedTransaction] = {
    if (worldStateProxy.getAccount(stx.senderAddress).map(_.nonce).contains(stx.tx.nonce)) Right(stx)
    else Left("Account nonce is different from TX sender nonce")
  }

  /**
    * Validates the gas limit is no smaller than the intrinsic gas used by the transaction.
    *
    * @param stx Transaction to validate
    * @return Either the validated transaction or an error description
    */
  private def validateGas(stx: SignedTransaction, config: EvmConfig): Either[String, SignedTransaction] = {
    import stx.tx
    if (stx.tx.gasLimit >= config.calcTransactionIntrinsicGas(tx.payload, tx.isContractInit)) Right(stx)
    else Left("Transaction gas limit is less than the transaction execution gast (intrinsic gas)")
  }

  /**
    * Validates the sender account balance contains at least the cost required in up-front payment.
    *
    * @param stx Transaction to validate
    * @return Either the validated transaction or an error description
    */
  private def validateAccountHasEnoughGasToPayUpfrontCost(stx: SignedTransaction, worldStateProxy: InMemoryWorldStateProxy):
  Either[String, SignedTransaction] = {
    val accountBalance = worldStateProxy.getGuaranteedAccount(stx.senderAddress).balance
    val upfrontCost = calculateUpfrontCost(stx.tx)
    if (accountBalance >= upfrontCost) Right(stx)
    else Left(s"Sender account doesn't have enough balance to pay upfront cost $upfrontCost > $accountBalance")
  }


  /**
    * Increments account nonce by 1 stated in YP equation (69) and
    * Pays the upfront Tx gas calculated as TxGasPrice * TxGasLimit from balance. YP equation (68)
    *
    * @param stx
    * @param worldStateProxy
    * @return
    */
  private[ledger] def updateSenderAccountBeforeExecution(stx: SignedTransaction, worldStateProxy: InMemoryWorldStateProxy): InMemoryWorldStateProxy = {
    val senderAddress = stx.senderAddress
    val account = worldStateProxy.getGuaranteedAccount(senderAddress)
    worldStateProxy.saveAccount(senderAddress, account.increaseBalance(-calculateUpfrontGas(stx.tx)).increaseNonce)
  }

  /**
    * The sum of the transaction’s gas limit and the gas utilised in this block prior must be no greater than the
    * block’s gasLimit
    *
    * @param stx           Transaction to validate
    * @param accumGasLimit Gas spent within tx container block prior executing stx
    * @param blockGasLimit Block gas limit
    * @return Either the validated transaction or an error description
    */
  def validateGasLimit(stx: SignedTransaction, accumGasLimit: BigInt, blockGasLimit: BigInt): Either[String, SignedTransaction] = {
    if (stx.tx.gasLimit + accumGasLimit <= blockGasLimit) Right(stx)
    else Left("Transaction gas limit plus accumulated gas exceeds block gas limit")
  }

  private def runVM(stx: SignedTransaction, blockHeader: BlockHeader, worldStateProxy: InMemoryWorldStateProxy): PR = {
    val config = EvmConfig.forBlock(blockHeader.number, blockchainConfig)
    val context: PC = ProgramContext(stx, blockHeader, worldStateProxy, config)
    val result: PR = vm.run(context)
    if (stx.tx.isContractInit && result.error.isEmpty)
      saveNewContract(context.env.ownerAddr, result, config)
    else
      result
  }

  private def saveNewContract(address: Address, result: PR, config: EvmConfig): PR = {
    val codeDepositCost = config.calcCodeDepositCost(result.returnData)
    if (result.gasRemaining < codeDepositCost) {
      if (config.exceptionalFailedCodeDeposit)
        result.copy(error = Some(OutOfGas))
      else
        result
    } else {
      result.copy(
        gasRemaining = result.gasRemaining - codeDepositCost,
        world = result.world.saveCode(address, result.returnData))
    }
  }

  /**
    * Calculate gas refund
    * See YP, eq (72) - only the right addend
    */
  private def calcGasRefund(stx: SignedTransaction, result: PR): UInt256 = {
    if (result.error.isDefined)
      0
    else {
      val gasUsed = UInt256(stx.tx.gasLimit) - result.gasRemaining
      result.gasRemaining + (gasUsed / 2).min(result.gasRefund)
    }
  }

  private def pay(address: Address, value: UInt256)(world: InMemoryWorldStateProxy): InMemoryWorldStateProxy = {
    val account = world.getAccount(address).getOrElse(Account.Empty).increaseBalance(value)
    world.saveAccount(address, account)
  }

  /**
    * Delete all accounts (that appear in SUICIDE list). YP eq (78).
    * The contract storage should be cleared during pruning as nodes could be used in other tries.
    * The contract code is also not deleted as there can be contracts with the exact same code, making it risky to delete
    * the code of an account in case it is shared with another one.
    * FIXME: Should we keep track of this for deletion? Maybe during pruning we can also prune contract code.
    *
    * @param addressesToDelete
    * @param worldStateProxy
    * @return a worldState equal worldStateProxy except that the accounts from addressesToDelete are deleted
    */
  private[ledger] def deleteAccounts(addressesToDelete: Seq[Address])(worldStateProxy: InMemoryWorldStateProxy): InMemoryWorldStateProxy =
    addressesToDelete.foldLeft(worldStateProxy){ case (world, address) => world.deleteAccount(address) }

}

<<<<<<< HEAD
object Ledger extends Ledger(VM, BlockchainConfig(Config.config))
=======
object Ledger {
  type PC = ProgramContext[InMemoryWorldStateProxy, InMemoryWorldStateProxyStorage]
  type PR = ProgramResult[InMemoryWorldStateProxy, InMemoryWorldStateProxyStorage]
}
>>>>>>> ced6ccec

trait BlockExecutionError

object BlockExecutionError {
  case class ValidationBeforeExecError(reason: String) extends BlockExecutionError
  case class TxsExecutionError(reason: String) extends BlockExecutionError
  case class ValidationAfterExecError(reason: String) extends BlockExecutionError
}<|MERGE_RESOLUTION|>--- conflicted
+++ resolved
@@ -4,32 +4,20 @@
 import io.iohk.ethereum.domain._
 import io.iohk.ethereum.validators._
 import io.iohk.ethereum.ledger.BlockExecutionError.{TxsExecutionError, ValidationAfterExecError, ValidationBeforeExecError}
-<<<<<<< HEAD
-import io.iohk.ethereum.validators.{BlockHeaderValidator, BlockValidator, OmmersValidator, SignedTransactionValidator}
+import io.iohk.ethereum.ledger.Ledger.{PC, PR}
 import io.iohk.ethereum.utils.{BlockchainConfig, Config, Logger}
-=======
-import io.iohk.ethereum.ledger.Ledger.{PC, PR}
-import io.iohk.ethereum.utils.{Config, Logger}
->>>>>>> ced6ccec
 import io.iohk.ethereum.vm._
 import org.spongycastle.util.encoders.Hex
 
 import scala.annotation.tailrec
 
-<<<<<<< HEAD
-class Ledger(vm: VM, blockchainConfig: BlockchainConfig) extends Logger {
-
-  val blockHeaderValidator = new BlockHeaderValidator(blockchainConfig)
-  val ommersValidator = new OmmersValidator(blockchainConfig)
-=======
 trait Ledger {
 
   def executeBlock(block: Block, storages: BlockchainStorages, validators: Validators): Either[BlockExecutionError, Unit]
 
 }
 
-class LedgerImpl(vm: VM) extends Ledger with Logger {
->>>>>>> ced6ccec
+class LedgerImpl(vm: VM, blockchainConfig: BlockchainConfig) extends Ledger with Logger {
 
   case class BlockResult(worldState: InMemoryWorldStateProxy, gasUsed: BigInt = 0, receipts: Seq[Receipt] = Nil)
   case class TxResult(worldState: InMemoryWorldStateProxy, gasUsed: BigInt, logs: Seq[TxLogEntry])
@@ -152,15 +140,9 @@
 
   private def validateBlockBeforeExecution(block: Block, blockchain: Blockchain, validators: Validators): Either[BlockExecutionError, Unit] = {
     val result = for {
-<<<<<<< HEAD
-      _ <- blockHeaderValidator.validate(block.header, blockchain)
-      _ <- BlockValidator.validateHeaderAndBody(block.header, block.body)
-      _ <- ommersValidator.validate(block.header.number, block.body.uncleNodesList, blockchain)
-=======
       _ <- validators.blockHeaderValidator.validate(block.header, blockchain)
       _ <- validators.blockValidator.validateHeaderAndBody(block.header, block.body)
       _ <- validators.ommersValidator.validate(block.header.number, block.body.uncleNodesList, blockchain)
->>>>>>> ced6ccec
     } yield ()
     result.left.map(error => ValidationBeforeExecError(error.toString))
   }
@@ -261,11 +243,7 @@
     signedTransactionValidator: SignedTransactionValidator,
     config: EvmConfig): Either[String, SignedTransaction] = {
     for {
-<<<<<<< HEAD
-      _ <- SignedTransactionValidator.validateTransaction(stx, fromBeforeHomestead = blockHeader.number < blockchainConfig.homesteadBlockNumber)
-=======
-      _ <- signedTransactionValidator.validateTransaction(stx, fromBeforeHomestead = blockHeader.number < Config.Blockchain.homesteadBlockNumber)
->>>>>>> ced6ccec
+      _ <- signedTransactionValidator.validateTransaction(stx, fromBeforeHomestead = blockHeader.number < blockchainConfig.homesteadBlockNumber)
         .left.map(_.toString)
       _ <- validateNonce(stx, worldState)
       _ <- validateGas(stx, config)
@@ -398,14 +376,10 @@
 
 }
 
-<<<<<<< HEAD
-object Ledger extends Ledger(VM, BlockchainConfig(Config.config))
-=======
 object Ledger {
   type PC = ProgramContext[InMemoryWorldStateProxy, InMemoryWorldStateProxyStorage]
   type PR = ProgramResult[InMemoryWorldStateProxy, InMemoryWorldStateProxyStorage]
 }
->>>>>>> ced6ccec
 
 trait BlockExecutionError
 
