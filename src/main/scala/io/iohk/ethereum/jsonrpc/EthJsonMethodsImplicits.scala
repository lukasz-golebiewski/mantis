package io.iohk.ethereum.jsonrpc

import akka.util.ByteString
import io.iohk.ethereum.jsonrpc.EthService._
import io.iohk.ethereum.jsonrpc.JsonRpcController.{JsonDecoder, JsonEncoder}
import io.iohk.ethereum.jsonrpc.JsonRpcErrors.InvalidParams
import io.iohk.ethereum.jsonrpc.PersonalService.{SendTransactionRequest, SendTransactionResponse}
import org.json4s.{Extraction, JsonAST}
import org.json4s.JsonAST.{JArray, JBool, JString, JValue, _}
import org.json4s.JsonDSL._

// scalastyle:off number.of.methods
object EthJsonMethodsImplicits extends JsonMethodsImplicits {

  implicit val eth_protocolVersion = new JsonDecoder[ProtocolVersionRequest] with JsonEncoder[ProtocolVersionResponse] {
    def decodeJson(params: Option[JArray]): Either[JsonRpcError, ProtocolVersionRequest] = Right(ProtocolVersionRequest())

    def encodeJson(t: ProtocolVersionResponse): JValue = t.value
  }

  implicit val eth_blockNumber = new JsonDecoder[BestBlockNumberRequest] with JsonEncoder[BestBlockNumberResponse] {
    override def decodeJson(params: Option[JArray]): Either[JsonRpcError, BestBlockNumberRequest] = Right(BestBlockNumberRequest())

    override def encodeJson(t: BestBlockNumberResponse): JValue = Extraction.decompose(t.bestBlockNumber)
  }

  implicit val eth_submitHashrate = new JsonDecoder[SubmitHashRateRequest] with JsonEncoder[SubmitHashRateResponse] {
    override def decodeJson(params: Option[JsonAST.JArray]): Either[JsonRpcError, SubmitHashRateRequest] = params match {
      case Some(JArray(hashRate :: JString(id) :: Nil)) =>
        val result: Either[JsonRpcError, SubmitHashRateRequest] = for {
          rate <- extractQuantity(hashRate)
          miner <- extractHash(id)
        } yield SubmitHashRateRequest(rate, miner)
        result
      case _ =>
        Left(InvalidParams())
    }

    override def encodeJson(t: SubmitHashRateResponse): JValue = JBool(t.success)
  }

<<<<<<< HEAD
  implicit val eth_gasPrice = new JsonDecoder[GetGasPriceRequest] with JsonEncoder[GetGasPriceResponse] {
    override def decodeJson(params: Option[JArray]): Either[JsonRpcError, GetGasPriceRequest] = params match {
      case None | Some(JArray(Nil)) => Right(GetGasPriceRequest())
      case Some(_) => Left(InvalidParams())
    }

    override def encodeJson(t: GetGasPriceResponse): JValue =  encodeAsHex(t.price)
=======
  implicit val eth_mining = new JsonDecoder[GetMiningRequest] with JsonEncoder[GetMiningResponse] {
    override def decodeJson(params: Option[JArray]): Either[JsonRpcError, GetMiningRequest] = params match {
      case None | Some(JArray(Nil)) => Right(GetMiningRequest())
      case Some(_) => Left(InvalidParams())
    }

    override def encodeJson(t: GetMiningResponse): JValue = JBool(t.isMining)
>>>>>>> 267edbe5
  }

  implicit val eth_hashrate = new JsonDecoder[GetHashRateRequest] with JsonEncoder[GetHashRateResponse] {
    override def decodeJson(params: Option[JArray]): Either[JsonRpcError, GetHashRateRequest] = params match {
      case None | Some(JArray(Nil)) => Right(GetHashRateRequest())
      case Some(_) => Left(InvalidParams())
    }

    override def encodeJson(t: GetHashRateResponse): JsonAST.JValue = encodeAsHex(t.hashRate)
  }

  implicit val eth_coinbase = new JsonDecoder[GetCoinbaseRequest] with JsonEncoder[GetCoinbaseResponse] {
    override def decodeJson(params: Option[JArray]): Either[JsonRpcError, GetCoinbaseRequest] = params match {
      case None | Some(JArray(Nil)) => Right(GetCoinbaseRequest())
      case Some(_) => Left(InvalidParams())
    }

    override def encodeJson(t: GetCoinbaseResponse): JsonAST.JValue ={
      encodeAsHex(t.address.bytes)
    }
  }

  implicit val eth_getWork = new JsonDecoder[GetWorkRequest] with JsonEncoder[GetWorkResponse] {
    override def decodeJson(params: Option[JArray]): Either[JsonRpcError, GetWorkRequest] = params match {
      case None | Some(JArray(Nil)) => Right(GetWorkRequest())
      case Some(_) => Left(InvalidParams())
    }

    override def encodeJson(t: GetWorkResponse): JsonAST.JValue = {
      val powHeaderHash = encodeAsHex(t.powHeaderHash)
      val dagSeed = encodeAsHex(t.dagSeed)
      val target = encodeAsHex(t.target)
      JArray(List(powHeaderHash, dagSeed, target))
    }
  }

  implicit val eth_submitWork = new JsonDecoder[SubmitWorkRequest] with JsonEncoder[SubmitWorkResponse] {
    override def decodeJson(params: Option[JsonAST.JArray]): Either[JsonRpcError, SubmitWorkRequest] = params match {
      case Some(JArray(JString(nonce) :: JString(powHeaderHash) :: JString(mixHash) :: Nil)) =>
        for {
          n <- extractBytes(nonce)
          p <- extractBytes(powHeaderHash)
          m <- extractBytes(mixHash)
        } yield SubmitWorkRequest(n, p, m)
      case _ =>
        Left(InvalidParams())
    }

    override def encodeJson(t: SubmitWorkResponse): JValue = JBool(t.success)
  }

  implicit val eth_getBlockTransactionCountByHash = new JsonDecoder[TxCountByBlockHashRequest] with JsonEncoder[TxCountByBlockHashResponse] {
    override def decodeJson(params: Option[JArray]): Either[JsonRpcError, TxCountByBlockHashRequest] =
      params match {
        case Some(JArray(JString(input) :: Nil)) =>
          extractHash(input).map(TxCountByBlockHashRequest)
        case _ => Left(InvalidParams())
      }

    override def encodeJson(t: TxCountByBlockHashResponse): JValue =
      Extraction.decompose(t.txsQuantity.map(BigInt(_)))
  }

  implicit val eth_getBlockByHash = new JsonDecoder[BlockByBlockHashRequest] with JsonEncoder[BlockByBlockHashResponse] {
    override def decodeJson(params: Option[JArray]): Either[JsonRpcError, BlockByBlockHashRequest] = {
      params match {
        case Some(JArray(JString(blockHash) :: JBool(txHashed) :: Nil)) =>
          extractHash(blockHash).map(BlockByBlockHashRequest(_, txHashed))
        case _ => Left(InvalidParams())
      }
    }

    override def encodeJson(t: BlockByBlockHashResponse): JValue =
      Extraction.decompose(t.blockResponse)
  }

  implicit val eth_getTransactionByBlockHashAndIndex =
    new JsonDecoder[GetTransactionByBlockHashAndIndexRequest] with JsonEncoder[GetTransactionByBlockHashAndIndexResponse] {
      override def decodeJson(params: Option[JArray]): Either[JsonRpcError, GetTransactionByBlockHashAndIndexRequest] = params match {
        case Some(JArray(JString(blockHash) :: transactionIndex :: Nil)) =>
          for {
            parsedBlockHash <- extractHash(blockHash)
            parsedTransactionIndex <- extractQuantity(transactionIndex)
          } yield GetTransactionByBlockHashAndIndexRequest(parsedBlockHash, parsedTransactionIndex)
        case _ => Left(InvalidParams())
      }

      override def encodeJson(t: GetTransactionByBlockHashAndIndexResponse): JValue =
        t.transactionResponse.map(Extraction.decompose).getOrElse(JNull)
    }

  implicit val eth_getUncleByBlockHashAndIndex = new JsonDecoder[UncleByBlockHashAndIndexRequest] with JsonEncoder[UncleByBlockHashAndIndexResponse] {
    override def decodeJson(params: Option[JArray]): Either[JsonRpcError, UncleByBlockHashAndIndexRequest] =
      params match {
        case Some(JArray(JString(blockHash) :: uncleIndex :: Nil)) =>
          for {
            hash <- extractHash(blockHash)
            uncleBlockIndex <- extractQuantity(uncleIndex)
          } yield UncleByBlockHashAndIndexRequest(hash, uncleBlockIndex)
        case _ => Left(InvalidParams())
      }

    override def encodeJson(t: UncleByBlockHashAndIndexResponse): JValue = {
      val uncleBlockResponse = Extraction.decompose(t.uncleBlockResponse)
      uncleBlockResponse.removeField{
        case JField("transactions", _) => true
        case _ => false
      }
    }
  }

  implicit val eth_syncing = new JsonDecoder[SyncingRequest] with JsonEncoder[SyncingResponse] {
    def decodeJson(params: Option[JArray]): Either[JsonRpcError, SyncingRequest] = Right(SyncingRequest())

    def encodeJson(t: SyncingResponse): JValue = Extraction.decompose(t)
  }

  implicit val eth_sendRawTransaction = new JsonDecoder[SendRawTransactionRequest] with JsonEncoder[SendRawTransactionResponse] {
    def decodeJson(params: Option[JArray]): Either[JsonRpcError, SendRawTransactionRequest] =
      params match {
        case Some(JArray(JString(dataStr) :: Nil)) =>
          for {
            data <- extractBytes(dataStr)
          } yield SendRawTransactionRequest(data)
        case _ => Left(InvalidParams())
      }

    def encodeJson(t: SendRawTransactionResponse): JValue = encodeAsHex(t.transactionHash)
  }

  implicit val eth_sendTransaction = new Codec[SendTransactionRequest, SendTransactionResponse] {
    def decodeJson(params: Option[JArray]): Either[JsonRpcError, SendTransactionRequest] =
      params match {
        case Some(JArray(JObject(tx) :: _)) =>
          extractTx(tx.toMap).map(SendTransactionRequest)
        case _ =>
          Left(InvalidParams())
      }

    def encodeJson(t: SendTransactionResponse): JValue =
      encodeAsHex(t.txHash)
  }

  implicit val eth_call = new JsonDecoder[CallRequest] with JsonEncoder[CallResponse] {
    def decodeJson(params: Option[JArray]): Either[JsonRpcError, CallRequest] =
      params match {
        case Some(JArray((txObj: JObject) :: (blockStr: JString) :: Nil)) =>
          for {
            blockParam <- extractBlockParam(blockStr)
            tx <- extractCall(txObj)
          } yield CallRequest(tx, blockParam)
        case _ => Left(InvalidParams())
      }

    def encodeJson(t: CallResponse): JValue = encodeAsHex(t.returnData)

    def extractCall(obj: JObject): Either[JsonRpcError, CallTx] = {
      def toEitherOpt[A, B](opt: Option[Either[A, B]]): Either[A, Option[B]] =
        opt.map(_.right.map(Some.apply)).getOrElse(Right(None))

      def optionalQuantity(input: JValue): Either[JsonRpcError, Option[BigInt]] =
        input match {
          case JNothing => Right(None)
          case o => extractQuantity(o).map(Some(_))
        }

      for {
        from <- toEitherOpt((obj \ "from").extractOpt[String].map(extractBytes))
        to <- toEitherOpt((obj \ "to").extractOpt[String].map(extractBytes))
        gas <- optionalQuantity(obj \ "gas")
        gasPrice <- optionalQuantity(obj \ "gasPrice")
        value <- optionalQuantity(obj \ "value")
        data <- toEitherOpt((obj \ "data").extractOpt[String].map(extractBytes))
      } yield CallTx(
        from = from,
        to = to,
        gas = gas.getOrElse(0),
        gasPrice = gasPrice.getOrElse(0),
        value = value.getOrElse(0),
        data = data.getOrElse(ByteString("")))
    }
  }

  implicit val eth_getCode = new JsonDecoder[GetCodeRequest] with JsonEncoder[GetCodeResponse] {
    def decodeJson(params: Option[JArray]): Either[JsonRpcError, GetCodeRequest] =
      params match {
        case Some(JArray((address: JString) :: (blockStr: JString) :: Nil)) =>
          for {
            addr <- extractAddress(address)
            block <- extractBlockParam(blockStr)
          } yield GetCodeRequest(addr, block)
        case _ => Left(InvalidParams())
      }

    def encodeJson(t: GetCodeResponse): JValue = encodeAsHex(t.result)
  }

  implicit val eth_getUncleCountByBlockNumber = new JsonDecoder[GetUncleCountByBlockNumberRequest] with JsonEncoder[GetUncleCountByBlockNumberResponse] {
    def decodeJson(params: Option[JArray]): Either[JsonRpcError, GetUncleCountByBlockNumberRequest] =
      params match {
        case Some(JArray((blockStr: JString) :: Nil)) =>
          for {
            block <- extractBlockParam(blockStr)
          } yield GetUncleCountByBlockNumberRequest(block)
        case _ => Left(InvalidParams())
      }

    def encodeJson(t: GetUncleCountByBlockNumberResponse): JValue = encodeAsHex(t.result)
  }

  implicit val eth_getUncleCountByBlockHash = new JsonDecoder[GetUncleCountByBlockHashRequest] with JsonEncoder[GetUncleCountByBlockHashResponse] {
    def decodeJson(params: Option[JArray]): Either[JsonRpcError, GetUncleCountByBlockHashRequest] =
      params match {
        case Some(JArray(JString(hash) :: Nil)) =>
          for {
            blockHash <- extractHash(hash)
          } yield GetUncleCountByBlockHashRequest(blockHash)
        case _ => Left(InvalidParams())
      }

    def encodeJson(t: GetUncleCountByBlockHashResponse): JValue = encodeAsHex(t.result)
  }

  implicit val eth_getBlockTransactionCountByNumber = new JsonDecoder[GetBlockTransactionCountByNumberRequest] with
    JsonEncoder[GetBlockTransactionCountByNumberResponse] {
    def decodeJson(params: Option[JArray]): Either[JsonRpcError, GetBlockTransactionCountByNumberRequest] =
      params match {
        case Some(JArray((blockStr: JString) :: Nil)) =>
          for {
            block <- extractBlockParam(blockStr)
          } yield GetBlockTransactionCountByNumberRequest(block)
        case _ => Left(InvalidParams())
      }

    def encodeJson(t: GetBlockTransactionCountByNumberResponse): JValue = encodeAsHex(t.result)
  }

}<|MERGE_RESOLUTION|>--- conflicted
+++ resolved
@@ -39,7 +39,6 @@
     override def encodeJson(t: SubmitHashRateResponse): JValue = JBool(t.success)
   }
 
-<<<<<<< HEAD
   implicit val eth_gasPrice = new JsonDecoder[GetGasPriceRequest] with JsonEncoder[GetGasPriceResponse] {
     override def decodeJson(params: Option[JArray]): Either[JsonRpcError, GetGasPriceRequest] = params match {
       case None | Some(JArray(Nil)) => Right(GetGasPriceRequest())
@@ -47,7 +46,8 @@
     }
 
     override def encodeJson(t: GetGasPriceResponse): JValue =  encodeAsHex(t.price)
-=======
+  }
+
   implicit val eth_mining = new JsonDecoder[GetMiningRequest] with JsonEncoder[GetMiningResponse] {
     override def decodeJson(params: Option[JArray]): Either[JsonRpcError, GetMiningRequest] = params match {
       case None | Some(JArray(Nil)) => Right(GetMiningRequest())
@@ -55,7 +55,6 @@
     }
 
     override def encodeJson(t: GetMiningResponse): JValue = JBool(t.isMining)
->>>>>>> 267edbe5
   }
 
   implicit val eth_hashrate = new JsonDecoder[GetHashRateRequest] with JsonEncoder[GetHashRateResponse] {
