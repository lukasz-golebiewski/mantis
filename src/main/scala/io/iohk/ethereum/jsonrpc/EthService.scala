--- conflicted
+++ resolved
@@ -6,7 +6,6 @@
 import java.util.function.UnaryOperator
 
 import akka.actor.ActorRef
-import akka.agent.Agent
 import akka.pattern.ask
 import akka.util.{ByteString, Timeout}
 import io.iohk.ethereum.blockchain.sync.RegularSync
@@ -21,8 +20,8 @@
 import io.iohk.ethereum.ledger.{InMemoryWorldStateProxy, Ledger}
 import io.iohk.ethereum.ommers.OmmersPool
 import io.iohk.ethereum.rlp
+import io.iohk.ethereum.rlp.RLPImplicitConversions._
 import io.iohk.ethereum.rlp.RLPImplicits._
-import io.iohk.ethereum.rlp.RLPImplicitConversions._
 import io.iohk.ethereum.rlp.RLPList
 import io.iohk.ethereum.rlp.UInt256RLPImplicits._
 import io.iohk.ethereum.transactions.PendingTransactionsManager
@@ -36,7 +35,7 @@
 import scala.util.{Failure, Success, Try}
 import scala.language.existentials
 
-// scalastyle:off number.of.methods number.of.types file.size.limit
+// scalastyle:off number.of.methods number.of.types
 object EthService {
 
   case class ProtocolVersionRequest()
@@ -110,22 +109,22 @@
   }
 
   case class CallTx(
-    from: Option[ByteString],
-    to: Option[ByteString],
-    gas: Option[BigInt],
-    gasPrice: BigInt,
-    value: BigInt,
-    data: ByteString)
+      from: Option[ByteString],
+      to: Option[ByteString],
+      gas: Option[BigInt],
+      gasPrice: BigInt,
+      value: BigInt,
+      data: ByteString)
 
   case class IeleCallTx(
-    from: Option[ByteString],
-    to: Option[ByteString],
-    gas: Option[BigInt],
-    gasPrice: BigInt,
-    value: BigInt,
-    function: Option[String] = None,
-    arguments: Option[Seq[ByteString]] = None,
-    contractCode: Option[ByteString])
+      from: Option[ByteString],
+      to: Option[ByteString],
+      gas: Option[BigInt],
+      gasPrice: BigInt,
+      value: BigInt,
+      function: Option[String] = None,
+      arguments: Option[Seq[ByteString]] = None,
+      contractCode: Option[ByteString])
 
   case class CallRequest(tx: CallTx, block: BlockParam)
   case class CallResponse(returnData: ByteString)
@@ -190,12 +189,7 @@
 class EthService(
     blockchain: Blockchain,
     appStateStorage: AppStateStorage,
-<<<<<<< HEAD
-    fullConsensusConfig: FullConsensusConfig[_],
-    ledgerHolder: Agent[Ledger],
-=======
     ledger: Ledger,
->>>>>>> 44fcd0f5
     keyStore: KeyStore,
     pendingTransactionsManager: ActorRef,
     syncingController: ActorRef,
@@ -204,12 +198,8 @@
     filterConfig: FilterConfig,
     blockchainConfig: BlockchainConfig,
     protocolVersion: Int,
-<<<<<<< HEAD
-    jsonRpcConfig: JsonRpcConfig)
-=======
-    activeTimeout: FiniteDuration,
+    jsonRpcConfig: JsonRpcConfig,
     getTransactionFromPoolTimeout: FiniteDuration)
->>>>>>> 44fcd0f5
   extends Logger {
 
   import EthService._
@@ -446,7 +436,7 @@
       val isMining = lastActive.updateAndGet(new UnaryOperator[Option[Date]] {
         override def apply(e: Option[Date]): Option[Date] = {
           e.filter {
-            time => Duration.between(time.toInstant, (new Date).toInstant).toMillis < activeTimeout.toMillis
+            time => Duration.between(time.toInstant, (new Date).toInstant).toMillis < jsonRpcConfig.minerActiveTimeout.toMillis
           }
         }
       }).isDefined
@@ -474,7 +464,7 @@
   // NOTE This is called from places that guarantee we are running Ethash consensus.
   private def removeObsoleteHashrates(now: Date, rates: Map[ByteString, (BigInt, Date)]):Map[ByteString, (BigInt, Date)]={
     rates.filter { case (_, (_, reported)) =>
-      Duration.between(reported.toInstant, now.toInstant).toMillis < activeTimeout.toMillis
+      Duration.between(reported.toInstant, now.toInstant).toMillis < jsonRpcConfig.minerActiveTimeout.toMillis
     }
   }
 
@@ -547,22 +537,22 @@
     *
     * @return The syncing status if the node is syncing or None if not
     */
- def syncing(req: SyncingRequest): ServiceResponse[SyncingResponse] = Future {
-   val currentBlock = appStateStorage.getBestBlockNumber()
-   val highestBlock = appStateStorage.getEstimatedHighestBlock()
-
-   //The node is syncing if there's any block that other peers have and this peer doesn't
-   val maybeSyncStatus =
-     if(currentBlock < highestBlock)
-       Some(SyncingStatus(
-         startingBlock = appStateStorage.getSyncStartingBlock(),
-         currentBlock = currentBlock,
-         highestBlock = highestBlock
-       ))
-     else
-       None
-   Right(SyncingResponse(maybeSyncStatus))
- }
+  def syncing(req: SyncingRequest): ServiceResponse[SyncingResponse] = Future {
+    val currentBlock = appStateStorage.getBestBlockNumber()
+    val highestBlock = appStateStorage.getEstimatedHighestBlock()
+
+    //The node is syncing if there's any block that other peers have and this peer doesn't
+    val maybeSyncStatus =
+      if(currentBlock < highestBlock)
+        Some(SyncingStatus(
+          startingBlock = appStateStorage.getSyncStartingBlock(),
+          currentBlock = currentBlock,
+          highestBlock = highestBlock
+        ))
+      else
+        None
+    Right(SyncingResponse(maybeSyncStatus))
+  }
 
   def sendRawTransaction(req: SendRawTransactionRequest): ServiceResponse[SendRawTransactionResponse] = {
     import io.iohk.ethereum.network.p2p.messages.CommonMessages.SignedTransactions.SignedTransactionDec
@@ -578,7 +568,7 @@
 
   def call(req: CallRequest): ServiceResponse[CallResponse] = {
     Future {
-      doCall(req)(ledgerHolder().simulateTransaction).map(r => CallResponse(r.vmReturnData))
+      doCall(req)(ledger.simulateTransaction).map(r => CallResponse(r.vmReturnData))
     }
   }
 
@@ -602,7 +592,7 @@
 
   def estimateGas(req: CallRequest): ServiceResponse[EstimateGasResponse] = {
     Future {
-      doCall(req)(ledgerHolder().binarySearchGasEstimation).map(gasUsed => EstimateGasResponse(gasUsed))
+      doCall(req)(ledger.binarySearchGasEstimation).map(gasUsed => EstimateGasResponse(gasUsed))
     }
   }
 
