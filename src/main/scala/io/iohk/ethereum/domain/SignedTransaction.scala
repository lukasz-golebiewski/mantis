--- conflicted
+++ resolved
@@ -17,30 +17,15 @@
 
   val FirstByteOfAddress = 12
   val LastByteOfAddress: Int = FirstByteOfAddress + Address.Length
+  val negativePointSign = 27
+  val newNegativePointSign = 35
+  val positivePointSign = 28
+  val newPositivePointSign = 36
   val valueForEmptyR = 0
   val valueForEmptyS = 0
 
-<<<<<<< HEAD
-  private def getSender(tx: Transaction, signature: ECDSASignature): Option[Address] = {
+  private def getSender(tx: Transaction, signature: ECDSASignature, chainId: Byte): Option[Address] = {
     val ECDSASignature(_, _, v) = signature
-=======
-  /**
-    * new formula for calculating point sign post EIP 155 adoption
-    * v = CHAIN_ID * 2 + 35 or v = CHAIN_ID * 2 + 36
-    */
-  private def getRecoveredPointSign(pointSign: Byte, chainId: Byte): Option[Int] = {
-    if (pointSign == negativePointSign || pointSign == (chainId * 2 + newNegativePointSign).toByte) {
-      Some(negativePointSign)
-    } else if (pointSign == positivePointSign || pointSign == (chainId * 2 + newPositivePointSign).toByte) {
-      Some(positivePointSign)
-    } else {
-      None
-    }
-  }
-
-  private def getSender(tx: Transaction, signature: ECDSASignature, recoveredPointSign: Int, chainId: Byte): Option[Address] = {
-    val ECDSASignature(r, s, v) = signature
->>>>>>> a05bd193
     val receivingAddressAsArray: Array[Byte] = tx.receivingAddress.map(_.toArray).getOrElse(Array.emptyByteArray)
     val bytesToSign: Array[Byte] = if (v == ECDSASignature.negativePointSign || v == ECDSASignature.positivePointSign) {
       //global transaction
@@ -67,7 +52,7 @@
           valueForEmptyS)))
     }
 
-    val recoveredPublicKey: Option[Array[Byte]] = signature.publicKey(bytesToSign)
+    val recoveredPublicKey: Option[Array[Byte]] = signature.publicKey(bytesToSign, Some(chainId))
 
     for {
       key <- recoveredPublicKey
@@ -86,12 +71,7 @@
 
   def apply(tx: Transaction, signature: ECDSASignature, chainId: Byte): Option[SignedTransaction] = {
     for {
-<<<<<<< HEAD
-      sender <- SignedTransaction.getSender(tx, signature)
-=======
-      recoveredPointSign <- SignedTransaction.getRecoveredPointSign(signature.v, chainId)
-      sender <- SignedTransaction.getSender(tx, signature, recoveredPointSign, chainId)
->>>>>>> a05bd193
+      sender <- SignedTransaction.getSender(tx, signature, chainId)
     } yield SignedTransaction(tx, signature, sender)
   }
 
