package io.iohk.ethereum.validators

import io.iohk.ethereum.crypto.ECDSASignature
import io.iohk.ethereum.domain._
import io.iohk.ethereum.validators.SignedTransactionError._
import io.iohk.ethereum.utils.BlockchainConfig
import io.iohk.ethereum.vm.{EvmConfig, UInt256}

trait SignedTransactionValidator {

  def validate(stx: SignedTransaction, senderAccount: Account, blockHeader: BlockHeader,
               upfrontGasCost: UInt256, accumGasUsed: BigInt): Either[SignedTransactionError, Unit]

}

class SignedTransactionValidatorImpl(blockchainConfig: BlockchainConfig) extends SignedTransactionValidator {

  val secp256k1n: BigInt = BigInt("115792089237316195423570985008687907852837564279074904382605163141518161494337")

  /**
    * Initial tests of intrinsic validity stated in Section 6 of YP
    *
    * @param stx                        Transaction to validate
    * @param senderAccount              Account of the sender of the tx
    * @param blockHeader                Container block
    * @param upfrontGasCost    The upfront gas cost of the tx
    * @param accumGasUsed               Total amount of gas spent prior this transaction within the container block
    * @return Transaction if valid, error otherwise
    */
  def validate(stx: SignedTransaction, senderAccount: Account, blockHeader: BlockHeader,
               upfrontGasCost: UInt256, accumGasUsed: BigInt): Either[SignedTransactionError, Unit] = {
    for {
      _ <- checkSyntacticValidity(stx)
      _ <- validateSignature(stx, fromBeforeHomestead = blockHeader.number < blockchainConfig.homesteadBlockNumber)
      _ <- validateNonce(stx, senderAccount.nonce)
      _ <- validateGasLimitEnoughForIntrinsicGas(stx, blockHeader.number)
      _ <- validateAccountHasEnoughGasToPayUpfrontCost(stx, senderAccount.balance, upfrontGasCost)
      _ <- validateBlockHasEnoughGasLimitForTx(stx, accumGasUsed, blockHeader.gasLimit)
    } yield ()
  }

  /**
    * Validates if the transaction is syntactically valid (lengths of the transaction fields are correct)
    *
    * @param stx Transaction to validate
    * @return Either the validated transaction or TransactionSyntaxError if an error was detected
    */
  private def checkSyntacticValidity(stx: SignedTransaction): Either[SignedTransactionError, Unit] = {
    import stx.tx._
    import stx._
    import Transaction._

    val maxNonceValue = BigInt(2).pow(8 * NonceLength) - 1
    val maxGasValue = BigInt(2).pow(8 * GasLength) - 1
    val maxValue = BigInt(2).pow(8 * ValueLength) - 1
    val maxR = BigInt(2).pow(8 * ECDSASignature.RLength) - 1
    val maxS = BigInt(2).pow(8 * ECDSASignature.SLength) - 1

    if (nonce > maxNonceValue)
      Left(TransactionSyntaxError(s"Invalid nonce: $nonce > $maxNonceValue"))
    else if(gasLimit > maxGasValue)
      Left(TransactionSyntaxError(s"Invalid gasLimit: $gasLimit > $maxGasValue"))
    else if(gasPrice > maxGasValue)
      Left(TransactionSyntaxError(s"Invalid gasPrice: $gasPrice > $maxGasValue"))
    else if(value > maxValue)
      Left(TransactionSyntaxError(s"Invalid value: $value > $maxValue"))
    else if(signature.r > maxR)
      Left(TransactionSyntaxError(s"Invalid signatureRandom: ${signature.r} > $maxR"))
    else if(signature.s > maxS)
      Left(TransactionSyntaxError(s"Invalid signature: ${signature.s} > $maxS"))
    else
      Right(())
  }

  /**
    * Validates if the transaction signature is valid as stated in appendix F in YP
    *
    * @param stx                  Transaction to validate
    * @param fromBeforeHomestead  Whether the block to which this transaction belongs is from
    *                             before the homesteadBlockNumber
    * @return Either the validated transaction or TransactionSignatureError if an error was detected
    */
<<<<<<< HEAD
  private def validateSignature(stx: SignedTransaction, fromBeforeHomestead: Boolean): Either[SignedTransactionError, Unit] = {
    val r = BigInt(stx.signature.r)
    val s = BigInt(stx.signature.s)
=======
  private def validateSignature(stx: SignedTransaction, fromBeforeHomestead: Boolean): Either[SignedTransactionError, SignedTransaction] = {
    val r = stx.signature.r
    val s = stx.signature.s
>>>>>>> 70e1f8a1

    val validR = r > 0 && r < secp256k1n
    val validS = s > 0 && s < (if(fromBeforeHomestead) secp256k1n else secp256k1n / 2)

    if(validR && validS) Right(())
    else Left(TransactionSignatureError)
  }

  /**
    * Validates if the transaction nonce matches current sender account's nonce
    *
    * @param stx Transaction to validate
    * @param senderNonce Nonce of the sender of the transaction
    * @return Either the validated transaction or a TransactionNonceError
    */
  private def validateNonce(stx: SignedTransaction, senderNonce: UInt256): Either[SignedTransactionError, Unit] = {
    if (senderNonce == UInt256(stx.tx.nonce)) Right(())
    else Left(TransactionNonceError(UInt256(stx.tx.nonce), senderNonce))
  }

  /**
    * Validates the gas limit is no smaller than the intrinsic gas used by the transaction.
    *
    * @param stx Transaction to validate
    * @param blockHeaderNumber Number of the block where the stx transaction was included
    * @return Either the validated transaction or a TransactionNotEnoughGasForIntrinsicError
    */
  private def validateGasLimitEnoughForIntrinsicGas(stx: SignedTransaction, blockHeaderNumber: BigInt): Either[SignedTransactionError, Unit] = {
    import stx.tx
    val config = EvmConfig.forBlock(blockHeaderNumber, blockchainConfig)
    val txIntrinsicGas = config.calcTransactionIntrinsicGas(tx.payload, tx.isContractInit)
    if (stx.tx.gasLimit >= txIntrinsicGas) Right(())
    else Left(TransactionNotEnoughGasForIntrinsicError(stx.tx.gasLimit, txIntrinsicGas))
  }

  /**
    * Validates the sender account balance contains at least the cost required in up-front payment.
    *
    * @param stx Transaction to validate
    * @param senderBalance Balance of the sender of the tx
    * @param upfrontCost Upfront cost of the transaction tx
    * @return Either the validated transaction or a TransactionSenderCantPayUpfrontCostError
    */
  private def validateAccountHasEnoughGasToPayUpfrontCost(stx: SignedTransaction, senderBalance: UInt256, upfrontCost: UInt256)
  : Either[SignedTransactionError, Unit] = {
    if (senderBalance >= upfrontCost) Right(())
    else Left(TransactionSenderCantPayUpfrontCostError(upfrontCost, senderBalance))
  }

  /**
    * The sum of the transaction’s gas limit and the gas utilised in this block prior must be no greater than the
    * block’s gasLimit
    *
    * @param stx           Transaction to validate
    * @param accumGasUsed Gas spent within tx container block prior executing stx
    * @param blockGasLimit Block gas limit
    * @return Either the validated transaction or a TransactionGasLimitTooBigError
    */
  private def validateBlockHasEnoughGasLimitForTx(stx: SignedTransaction, accumGasUsed: BigInt, blockGasLimit: BigInt)
  : Either[SignedTransactionError, Unit] = {
    if (stx.tx.gasLimit + accumGasUsed <= blockGasLimit) Right(())
    else Left(TransactionGasLimitTooBigError(stx.tx.gasLimit, accumGasUsed, blockGasLimit))
  }
}

sealed trait SignedTransactionError

object SignedTransactionError {
  case object TransactionSignatureError extends SignedTransactionError
  case class TransactionSyntaxError(reason: String) extends SignedTransactionError
  case class TransactionNonceError(txNonce: UInt256, senderNonce: UInt256) extends SignedTransactionError {
    override def toString: String =
      s"${getClass.getSimpleName}(Expected nonce $txNonce but got $senderNonce)"
  }
  case class TransactionNotEnoughGasForIntrinsicError(txGasLimit: BigInt, txIntrinsicGas: UInt256) extends SignedTransactionError {
    override def toString: String =
      s"${getClass.getSimpleName}(Tx gas limit ($txGasLimit) < tx intrinsic gas ($txIntrinsicGas))"
  }
  case class TransactionSenderCantPayUpfrontCostError(upfrontCost: UInt256, senderBalance: UInt256) extends SignedTransactionError {
    override def toString: String =
      s"${getClass.getSimpleName}(Upfrontcost ($upfrontCost) > sender balance ($senderBalance))"
  }
  case class TransactionGasLimitTooBigError(txGasLimit: BigInt, accumGasUsed: BigInt, blockGasLimit: BigInt) extends SignedTransactionError {
    override def toString: String =
      s"${getClass.getSimpleName}(Tx gas limit ($txGasLimit) + gas accum ($accumGasUsed) > block gas limit ($blockGasLimit))"
  }
}<|MERGE_RESOLUTION|>--- conflicted
+++ resolved
@@ -80,15 +80,9 @@
     *                             before the homesteadBlockNumber
     * @return Either the validated transaction or TransactionSignatureError if an error was detected
     */
-<<<<<<< HEAD
   private def validateSignature(stx: SignedTransaction, fromBeforeHomestead: Boolean): Either[SignedTransactionError, Unit] = {
-    val r = BigInt(stx.signature.r)
-    val s = BigInt(stx.signature.s)
-=======
-  private def validateSignature(stx: SignedTransaction, fromBeforeHomestead: Boolean): Either[SignedTransactionError, SignedTransaction] = {
     val r = stx.signature.r
     val s = stx.signature.s
->>>>>>> 70e1f8a1
 
     val validR = r > 0 && r < secp256k1n
     val validS = s > 0 && s < (if(fromBeforeHomestead) secp256k1n else secp256k1n / 2)
