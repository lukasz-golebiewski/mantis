--- conflicted
+++ resolved
@@ -6,11 +6,8 @@
 import akka.util.ByteString
 import io.iohk.ethereum.blockchain.sync.FastSyncReceiptsValidator.ReceiptsValidationResult
 import io.iohk.ethereum.blockchain.sync.PeerRequestHandler.ResponseReceived
-<<<<<<< HEAD
 import io.iohk.ethereum.blockchain.sync.SyncBlocksValidator.BlockBodyValidationResult
-=======
 import io.iohk.ethereum.consensus.validators.Validators
->>>>>>> ad6040eb
 import io.iohk.ethereum.crypto.kec256
 import io.iohk.ethereum.db.storage.{AppStateStorage, FastSyncStateStorage}
 import io.iohk.ethereum.domain._
@@ -20,12 +17,7 @@
 import io.iohk.ethereum.network.p2p.messages.PV63.MptNodeEncoders._
 import io.iohk.ethereum.network.p2p.messages.PV63._
 import io.iohk.ethereum.utils.Config.SyncConfig
-<<<<<<< HEAD
-import io.iohk.ethereum.validators.Validators
 import org.bouncycastle.util.encoders.Hex
-=======
-import org.spongycastle.util.encoders.Hex
->>>>>>> ad6040eb
 
 import scala.annotation.tailrec
 import scala.concurrent.ExecutionContext.Implicits.global
@@ -245,7 +237,6 @@
     private def processHeaders(peer: Peer, headers: Seq[BlockHeader]): HeaderProcessingResult = {
       if (headers.nonEmpty) {
         val header = headers.head
-<<<<<<< HEAD
         processHeader(header, peer) match {
           case Left(result)        => result
           case Right(headerAndDif) =>
@@ -264,7 +255,7 @@
       val shouldValidate = header.number >= syncState.nextBlockToFullyValidate
 
       if (shouldValidate) {
-        validators.blockHeaderValidator.validate(header, blockchain) match {
+        validators.blockHeaderValidator.validate(header, blockchain.getBlockHeaderByHash) match {
           case Right(_) =>
             updateValidationState(header)
             Right(header)
@@ -312,42 +303,6 @@
         syncState = syncState.updateDiscardedBlocks(header, N)
         if (header.number >= syncState.targetBlock.number) {
           updateTargetBlock(LastBlockValidationFailed)
-=======
-        val remaining = headers.tail
-
-        val shouldValidate = header.number >= syncState.nextBlockToFullyValidate
-        if (shouldValidate) {
-          syncState = syncState.copy(
-            nextBlockToFullyValidate =
-              if (syncState.bestBlockHeaderNumber >= syncState.targetBlock.number - X) header.number + 1
-              else header.number + K / 2 + Random.nextInt(K))
-
-          validators.blockHeaderValidator.validate(header, blockchain.getBlockHeaderByHash) match {
-            case Right(_) =>
-              if (insertHeader(header)) processHeaders(peer, remaining)
-              else true
-
-            case Left(error) =>
-              log.warning(s"Block header validation failed during fast sync at block ${header.number}: $error")
-
-              if (header.number == syncState.targetBlock.number) {
-                // target validation failed, declare a failure and stop syncing
-                log.warning(s"Sync failure! Block header validation failed at fast sync target block. Blockchain state may be invalid.")
-                sys.exit(1)
-                false
-              } else {
-                // validation failed at non-target block, discard N blocks and resume
-                blacklist(peer.id, blacklistDuration, "block header validation failed")
-                discardLastBlocks(header.number, N)
-                syncState = syncState.copy(
-                  blockBodiesQueue = Seq.empty,
-                  receiptsQueue = Seq.empty,
-                  bestBlockHeaderNumber = (header.number - N - 1) max 0,
-                  nextBlockToFullyValidate = (header.number - N) max 1)
-                true // do not process remaining headers and resume
-              }
-          }
->>>>>>> ad6040eb
         } else {
           processSyncing()
         }
