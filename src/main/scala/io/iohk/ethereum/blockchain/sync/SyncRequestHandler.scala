--- conflicted
+++ resolved
@@ -3,25 +3,15 @@
 import scala.concurrent.ExecutionContext.Implicits.global
 import scala.reflect.ClassTag
 import akka.actor._
-<<<<<<< HEAD
+import io.iohk.ethereum.network.Peer
 import io.iohk.ethereum.network.PeerActor
+import io.iohk.ethereum.network.PeerMessageBusActor._
 import io.iohk.ethereum.network.p2p.{Message, MessageSerializable}
 import io.iohk.ethereum.utils.Config.FastSync._
 
 abstract class SyncRequestHandler[RequestMsg <: Message,
-                                  ResponseMsg <: Message : ClassTag](peer: ActorRef)
+                                  ResponseMsg <: Message : ClassTag](peer: Peer, peerMessageBus: ActorRef)
                                   (implicit scheduler: Scheduler, toSerializable: RequestMsg => MessageSerializable)
-=======
-import io.iohk.ethereum.network.PeerMessageBusActor._
-import io.iohk.ethereum.network.{Peer, PeerActor}
-import io.iohk.ethereum.network.p2p.Message
-import io.iohk.ethereum.rlp.RLPEncoder
-import io.iohk.ethereum.utils.Config.FastSync._
-
-abstract class SyncRequestHandler[RequestMsg <: Message : RLPEncoder,
-                                  ResponseMsg <: Message : ClassTag](peer: Peer, peerMessageBus: ActorRef)
-                                                                    (implicit scheduler: Scheduler)
->>>>>>> d3fc55bb
   extends Actor with ActorLogging {
 
   import SyncRequestHandler._
@@ -44,15 +34,9 @@
   def timeTakenSoFar(): Long = System.currentTimeMillis() - startTime
 
   override def preStart(): Unit = {
-<<<<<<< HEAD
-    context watch peer
-    peer ! PeerActor.SendMessage(toSerializable(requestMsg))
-    peer ! PeerActor.Subscribe(Set(responseMsgCode))
-=======
     context watch peer.ref
-    peer.ref ! PeerActor.SendMessage(requestMsg)
+    peer.ref ! PeerActor.SendMessage(toSerializable(requestMsg))
     peerMessageBus ! Subscribe(subscribeMessageClassifier)
->>>>>>> d3fc55bb
   }
 
   override def receive: Receive = {
