--- conflicted
+++ resolved
@@ -18,10 +18,6 @@
   gasRemaining: UInt256,
   gasUsed: UInt256,
   world: W,
-<<<<<<< HEAD
-  addressesToDelete: Seq[Address] = Seq.empty,
-=======
   addressesToDelete: Seq[Address],
   logs: Seq[TxLogEntry],
->>>>>>> eca91f84
   error: Option[ProgramError])