package io.iohk.ethereum.vm

import io.iohk.ethereum.domain.UInt256
import io.iohk.ethereum.utils.BlockchainConfig

/**
  * A subset of [[io.iohk.ethereum.utils.BlockchainConfig]] that is required for instantiating an [[EvmConfig]]
  * Note that `accountStartNonce` is required for a [[WorldStateProxy]] implementation that is used
  * by a given VM
  */
case class BlockchainConfigForEvm(
  frontierBlockNumber: BigInt,
  homesteadBlockNumber: BigInt,
  eip150BlockNumber: BigInt,
  eip160BlockNumber: BigInt,
  eip161BlockNumber: BigInt,
  byzantiumBlockNumber: BigInt,
  constantinopleBlockNumber: BigInt,
  maxCodeSize: Option[BigInt],
  accountStartNonce: UInt256,
  atlantisBlockNumber: BigInt,
  aghartaBlockNumber: BigInt,
  phoenixBlockNumber: BigInt,
<<<<<<< HEAD
  petersburgBlockNumber: BigInt
=======
  chainId: Byte
>>>>>>> 1fd0a079
)

object BlockchainConfigForEvm {
  def apply(blockchainConfig: BlockchainConfig): BlockchainConfigForEvm = {
    import blockchainConfig._
    BlockchainConfigForEvm(
      frontierBlockNumber = frontierBlockNumber,
      homesteadBlockNumber = homesteadBlockNumber,
      eip150BlockNumber = eip150BlockNumber,
      eip160BlockNumber = eip160BlockNumber,
      eip161BlockNumber = eip161BlockNumber,
      byzantiumBlockNumber = byzantiumBlockNumber,
      constantinopleBlockNumber = constantinopleBlockNumber,
      maxCodeSize = maxCodeSize,
      accountStartNonce = accountStartNonce,
      atlantisBlockNumber = atlantisBlockNumber,
      aghartaBlockNumber = aghartaBlockNumber,
      phoenixBlockNumber = phoenixBlockNumber,
<<<<<<< HEAD
      petersburgBlockNumber = petersburgBlockNumber
=======
      chainId = chainId
>>>>>>> 1fd0a079
    )
  }

}<|MERGE_RESOLUTION|>--- conflicted
+++ resolved
@@ -20,12 +20,9 @@
   accountStartNonce: UInt256,
   atlantisBlockNumber: BigInt,
   aghartaBlockNumber: BigInt,
+  petersburgBlockNumber: BigInt,
   phoenixBlockNumber: BigInt,
-<<<<<<< HEAD
-  petersburgBlockNumber: BigInt
-=======
   chainId: Byte
->>>>>>> 1fd0a079
 )
 
 object BlockchainConfigForEvm {
@@ -43,12 +40,9 @@
       accountStartNonce = accountStartNonce,
       atlantisBlockNumber = atlantisBlockNumber,
       aghartaBlockNumber = aghartaBlockNumber,
+      petersburgBlockNumber = petersburgBlockNumber,
       phoenixBlockNumber = phoenixBlockNumber,
-<<<<<<< HEAD
-      petersburgBlockNumber = petersburgBlockNumber
-=======
       chainId = chainId
->>>>>>> 1fd0a079
     )
   }
 
