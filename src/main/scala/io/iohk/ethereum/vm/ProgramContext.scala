--- conflicted
+++ resolved
@@ -4,7 +4,9 @@
 
 
 object ProgramContext {
-  def apply[W <: WorldStateProxy[W, S], S <: Storage[S]](stx: SignedTransaction, blockHeader: BlockHeader, world: W, config: EvmConfig): ProgramContext[W, S] = {
+  def apply[W <: WorldStateProxy[W, S], S <: Storage[S]](stx: SignedTransaction,
+                                                         blockHeader: BlockHeader,
+                                                         world: W, config: EvmConfig): ProgramContext[W, S] = {
     import stx.tx
 
     val senderAddress = stx.recoveredSenderAddress.get // FIXME: get, it should be validated but...
@@ -13,13 +15,9 @@
     val env = ExecEnv(recipientAddress, senderAddress, senderAddress, UInt256(tx.gasPrice), tx.payload,
       UInt256(tx.value), program, blockHeader, callDepth = 0)
 
-<<<<<<< HEAD
-    ProgramContext(env, UInt256(tx.gasLimit), world1, config)
-=======
-    val gasLimit = tx.gasLimit - GasFee.calcTransactionIntrinsicGas(tx.payload, tx.isContractInit, blockHeader.number)
+    val gasLimit = tx.gasLimit - GasFee.calcTransactionIntrinsicGas(tx.payload, tx.isContractInit, blockHeader.number, config)
 
-    ProgramContext(env, UInt256(gasLimit), world1)
->>>>>>> aaad33bf
+    ProgramContext(env, UInt256(gasLimit), world1, config)
   }
 
   private def callOrCreate[W <: WorldStateProxy[W, S], S <: Storage[S]](world: W, tx: Transaction, senderAddress: Address): (W, Address, Program) = {
